﻿/*
 * Licensed under the Apache License, Version 2.0 (http://www.apache.org/licenses/LICENSE-2.0)
 * See https://github.com/openiddict/openiddict-core for more information concerning
 * the license and the contributors participating to this project.
 */

using System;
using System.Collections.Immutable;
using System.ComponentModel.DataAnnotations;
using System.Linq;
using System.Threading;
using System.Threading.Tasks;
using JetBrains.Annotations;
using Microsoft.Extensions.Logging;

namespace OpenIddict.Core
{
    /// <summary>
    /// Provides methods allowing to manage the authorizations stored in the store.
    /// </summary>
    /// <typeparam name="TAuthorization">The type of the Authorization entity.</typeparam>
    public class OpenIddictAuthorizationManager<TAuthorization> where TAuthorization : class
    {
        public OpenIddictAuthorizationManager(
            [NotNull] IOpenIddictAuthorizationStore<TAuthorization> store,
            [NotNull] ILogger<OpenIddictAuthorizationManager<TAuthorization>> logger)
        {
            Logger = logger;
            Store = store;
        }

        /// <summary>
        /// Gets the logger associated with the current manager.
        /// </summary>
        protected ILogger Logger { get; }

        /// <summary>
        /// Gets the store associated with the current manager.
        /// </summary>
        protected IOpenIddictAuthorizationStore<TAuthorization> Store { get; }

        /// <summary>
        /// Determines the number of authorizations that exist in the database.
        /// </summary>
        /// <param name="cancellationToken">The <see cref="CancellationToken"/> that can be used to abort the operation.</param>
        /// <returns>
        /// A <see cref="Task"/> that can be used to monitor the asynchronous operation,
        /// whose result returns the number of authorizations in the database.
        /// </returns>
        public virtual Task<long> CountAsync(CancellationToken cancellationToken = default)
        {
            return Store.CountAsync(cancellationToken);
        }

        /// <summary>
        /// Determines the number of authorizations that match the specified query.
        /// </summary>
        /// <typeparam name="TResult">The result type.</typeparam>
        /// <param name="query">The query to execute.</param>
        /// <param name="cancellationToken">The <see cref="CancellationToken"/> that can be used to abort the operation.</param>
        /// <returns>
        /// A <see cref="Task"/> that can be used to monitor the asynchronous operation,
        /// whose result returns the number of authorizations that match the specified query.
        /// </returns>
        public virtual Task<long> CountAsync<TResult>(
            [NotNull] Func<IQueryable<TAuthorization>, IQueryable<TResult>> query, CancellationToken cancellationToken = default)
        {
            if (query == null)
            {
                throw new ArgumentNullException(nameof(query));
            }

            return Store.CountAsync(query, cancellationToken);
        }

        /// <summary>
        /// Creates a new authorization.
        /// </summary>
        /// <param name="authorization">The application to create.</param>
        /// <param name="cancellationToken">The <see cref="CancellationToken"/> that can be used to abort the operation.</param>
        /// <returns>
        /// A <see cref="Task"/> that can be used to monitor the asynchronous operation.
        /// </returns>
        public virtual async Task CreateAsync([NotNull] TAuthorization authorization, CancellationToken cancellationToken = default)
        {
            if (authorization == null)
            {
                throw new ArgumentNullException(nameof(authorization));
            }

            // If no type was explicitly specified, assume that the authorization is a permanent authorization.
            if (string.IsNullOrEmpty(await Store.GetTypeAsync(authorization, cancellationToken)))
            {
                await Store.SetTypeAsync(authorization, OpenIddictConstants.AuthorizationTypes.Permanent, cancellationToken);
            }

            var results = await ValidateAsync(authorization, cancellationToken);
            if (results.Any(result => result != ValidationResult.Success))
            {
                throw new ValidationException(results.FirstOrDefault(result => result != ValidationResult.Success), null, authorization);
            }

<<<<<<< HEAD
            catch (Exception exception)
            {
                Logger.LogError(0, exception, "An exception occurred while trying to create a new authorization.");

                throw;
            }
=======
            await Store.CreateAsync(authorization, cancellationToken);
>>>>>>> 418cbc9d
        }

        /// <summary>
        /// Creates a new authorization based on the specified descriptor.
        /// </summary>
        /// <param name="descriptor">The authorization descriptor.</param>
        /// <param name="cancellationToken">The <see cref="CancellationToken"/> that can be used to abort the operation.</param>
        /// <returns>
        /// A <see cref="Task"/> that can be used to monitor the asynchronous operation, whose result returns the authorization.
        /// </returns>
        public virtual async Task<TAuthorization> CreateAsync(
            [NotNull] OpenIddictAuthorizationDescriptor descriptor, CancellationToken cancellationToken = default)
        {
            if (descriptor == null)
            {
                throw new ArgumentNullException(nameof(descriptor));
            }

            var authorization = await Store.InstantiateAsync(cancellationToken);
            if (authorization == null)
            {
                throw new InvalidOperationException("An error occurred while trying to create a new authorization.");
            }

            await PopulateAsync(authorization, descriptor, cancellationToken);
            await CreateAsync(authorization, cancellationToken);

            return authorization;
        }

        /// <summary>
        /// Removes an existing authorization.
        /// </summary>
        /// <param name="authorization">The authorization to delete.</param>
        /// <param name="cancellationToken">The <see cref="CancellationToken"/> that can be used to abort the operation.</param>
        /// <returns>
        /// A <see cref="Task"/> that can be used to monitor the asynchronous operation.
        /// </returns>
        public virtual Task DeleteAsync([NotNull] TAuthorization authorization, CancellationToken cancellationToken = default)
        {
            if (authorization == null)
            {
                throw new ArgumentNullException(nameof(authorization));
            }

<<<<<<< HEAD
            try
            {
                await Store.DeleteAsync(authorization, cancellationToken);
            }

            catch (Exception exception)
            {
                Logger.LogError(0, exception, "An exception occurred while trying to delete an existing authorization.");

                throw;
            }
=======
            return Store.DeleteAsync(authorization, cancellationToken);
>>>>>>> 418cbc9d
        }

        /// <summary>
        /// Retrieves the authorizations corresponding to the specified
        /// subject and associated with the application identifier.
        /// </summary>
        /// <param name="subject">The subject associated with the authorization.</param>
        /// <param name="client">The client associated with the authorization.</param>
        /// <param name="cancellationToken">The <see cref="CancellationToken"/> that can be used to abort the operation.</param>
        /// <returns>
        /// A <see cref="Task"/> that can be used to monitor the asynchronous operation,
        /// whose result returns the authorizations corresponding to the subject/client.
        /// </returns>
        public virtual Task<ImmutableArray<TAuthorization>> FindAsync(
            [NotNull] string subject, [NotNull] string client, CancellationToken cancellationToken = default)
        {
            if (string.IsNullOrEmpty(subject))
            {
                throw new ArgumentException("The subject cannot be null or empty.", nameof(subject));
            }

            if (string.IsNullOrEmpty(client))
            {
                throw new ArgumentException("The client identifier cannot be null or empty.", nameof(client));
            }

            return Store.FindAsync(subject, client, cancellationToken);
        }

        /// <summary>
        /// Retrieves an authorization using its unique identifier.
        /// </summary>
        /// <param name="identifier">The unique identifier associated with the authorization.</param>
        /// <param name="cancellationToken">The <see cref="CancellationToken"/> that can be used to abort the operation.</param>
        /// <returns>
        /// A <see cref="Task"/> that can be used to monitor the asynchronous operation,
        /// whose result returns the authorization corresponding to the identifier.
        /// </returns>
        public virtual Task<TAuthorization> FindByIdAsync([NotNull] string identifier, CancellationToken cancellationToken = default)
        {
            if (string.IsNullOrEmpty(identifier))
            {
                throw new ArgumentException("The identifier cannot be null or empty.", nameof(identifier));
            }

            return Store.FindByIdAsync(identifier, cancellationToken);
        }

        /// <summary>
        /// Retrieves the optional application identifier associated with an authorization.
        /// </summary>
        /// <param name="authorization">The authorization.</param>
        /// <param name="cancellationToken">The <see cref="CancellationToken"/> that can be used to abort the operation.</param>
        /// <returns>
        /// A <see cref="Task"/> that can be used to monitor the asynchronous operation,
        /// whose result returns the application identifier associated with the authorization.
        /// </returns>
        public virtual Task<string> GetApplicationIdAsync(
            [NotNull] TAuthorization authorization, CancellationToken cancellationToken = default)
        {
            if (authorization == null)
            {
                throw new ArgumentNullException(nameof(authorization));
            }

            return Store.GetApplicationIdAsync(authorization, cancellationToken);
        }

        /// <summary>
        /// Executes the specified query and returns the first element.
        /// </summary>
        /// <typeparam name="TResult">The result type.</typeparam>
        /// <param name="query">The query to execute.</param>
        /// <param name="cancellationToken">The <see cref="CancellationToken"/> that can be used to abort the operation.</param>
        /// <returns>
        /// A <see cref="Task"/> that can be used to monitor the asynchronous operation,
        /// whose result returns the first element returned when executing the query.
        /// </returns>
        public virtual Task<TResult> GetAsync<TResult>(
            [NotNull] Func<IQueryable<TAuthorization>, IQueryable<TResult>> query, CancellationToken cancellationToken = default)
        {
            return GetAsync((authorizations, state) => state(authorizations), query, cancellationToken);
        }

        /// <summary>
        /// Executes the specified query and returns the first element.
        /// </summary>
        /// <typeparam name="TState">The state type.</typeparam>
        /// <typeparam name="TResult">The result type.</typeparam>
        /// <param name="query">The query to execute.</param>
        /// <param name="state">The optional state.</param>
        /// <param name="cancellationToken">The <see cref="CancellationToken"/> that can be used to abort the operation.</param>
        /// <returns>
        /// A <see cref="Task"/> that can be used to monitor the asynchronous operation,
        /// whose result returns the first element returned when executing the query.
        /// </returns>
        public virtual Task<TResult> GetAsync<TState, TResult>(
            [NotNull] Func<IQueryable<TAuthorization>, TState, IQueryable<TResult>> query,
            [CanBeNull] TState state, CancellationToken cancellationToken = default)
        {
            if (query == null)
            {
                throw new ArgumentNullException(nameof(query));
            }

            return Store.GetAsync(query, state, cancellationToken);
        }

        /// <summary>
        /// Retrieves the unique identifier associated with an authorization.
        /// </summary>
        /// <param name="authorization">The authorization.</param>
        /// <param name="cancellationToken">The <see cref="CancellationToken"/> that can be used to abort the operation.</param>
        /// <returns>
        /// A <see cref="Task"/> that can be used to monitor the asynchronous operation,
        /// whose result returns the unique identifier associated with the authorization.
        /// </returns>
        public virtual Task<string> GetIdAsync([NotNull] TAuthorization authorization, CancellationToken cancellationToken = default)
        {
            if (authorization == null)
            {
                throw new ArgumentNullException(nameof(authorization));
            }

            return Store.GetIdAsync(authorization, cancellationToken);
        }

        /// <summary>
        /// Retrieves the scopes associated with an authorization.
        /// </summary>
        /// <param name="authorization">The authorization.</param>
        /// <param name="cancellationToken">The <see cref="CancellationToken"/> that can be used to abort the operation.</param>
        /// <returns>
        /// A <see cref="Task"/> that can be used to monitor the asynchronous operation,
        /// whose result returns the scopes associated with the specified authorization.
        /// </returns>
        public virtual Task<ImmutableArray<string>> GetScopesAsync([NotNull] TAuthorization authorization, CancellationToken cancellationToken = default)
        {
            if (authorization == null)
            {
                throw new ArgumentNullException(nameof(authorization));
            }

            return Store.GetScopesAsync(authorization, cancellationToken);
        }

        /// <summary>
        /// Retrieves the status associated with an authorization.
        /// </summary>
        /// <param name="authorization">The authorization.</param>
        /// <param name="cancellationToken">The <see cref="CancellationToken"/> that can be used to abort the operation.</param>
        /// <returns>
        /// A <see cref="Task"/> that can be used to monitor the asynchronous operation,
        /// whose result returns the status associated with the specified authorization.
        /// </returns>
        public virtual Task<string> GetStatusAsync([NotNull] TAuthorization authorization, CancellationToken cancellationToken = default)
        {
            if (authorization == null)
            {
                throw new ArgumentNullException(nameof(authorization));
            }

            return Store.GetStatusAsync(authorization, cancellationToken);
        }

        /// <summary>
        /// Retrieves the subject associated with an authorization.
        /// </summary>
        /// <param name="authorization">The authorization.</param>
        /// <param name="cancellationToken">The <see cref="CancellationToken"/> that can be used to abort the operation.</param>
        /// <returns>
        /// A <see cref="Task"/> that can be used to monitor the asynchronous operation,
        /// whose result returns the subject associated with the specified authorization.
        /// </returns>
        public virtual Task<string> GetSubjectAsync([NotNull] TAuthorization authorization, CancellationToken cancellationToken = default)
        {
            if (authorization == null)
            {
                throw new ArgumentNullException(nameof(authorization));
            }

            return Store.GetSubjectAsync(authorization, cancellationToken);
        }

        /// <summary>
        /// Retrieves the type associated with an authorization.
        /// </summary>
        /// <param name="authorization">The authorization.</param>
        /// <param name="cancellationToken">The <see cref="CancellationToken"/> that can be used to abort the operation.</param>
        /// <returns>
        /// A <see cref="Task"/> that can be used to monitor the asynchronous operation,
        /// whose result returns the type associated with the specified authorization.
        /// </returns>
        public virtual Task<string> GetTypeAsync([NotNull] TAuthorization authorization, CancellationToken cancellationToken = default)
        {
            if (authorization == null)
            {
                throw new ArgumentNullException(nameof(authorization));
            }

            return Store.GetTypeAsync(authorization, cancellationToken);
        }

        /// <summary>
        /// Determines whether the specified scopes are included in the authorization.
        /// </summary>
        /// <param name="authorization">The authorization.</param>
        /// <param name="scopes">The scopes.</param>
        /// <param name="cancellationToken">The <see cref="CancellationToken"/> that can be used to abort the operation.</param>
        /// <returns><c>true</c> if the scopes are included in the authorization, <c>false</c> otherwise.</returns>
        public virtual async Task<bool> HasScopesAsync([NotNull] TAuthorization authorization,
            ImmutableArray<string> scopes, CancellationToken cancellationToken = default)
        {
            if (authorization == null)
            {
                throw new ArgumentNullException(nameof(authorization));
            }

            return (await Store.GetScopesAsync(authorization, cancellationToken))
                .ToImmutableHashSet(StringComparer.Ordinal)
                .IsSupersetOf(scopes);
        }

        /// <summary>
        /// Determines whether a given authorization is ad hoc.
        /// </summary>
        /// <param name="authorization">The authorization.</param>
        /// <param name="cancellationToken">The <see cref="CancellationToken"/> that can be used to abort the operation.</param>
        /// <returns><c>true</c> if the authorization is ad hoc, <c>false</c> otherwise.</returns>
        public async Task<bool> IsAdHocAsync([NotNull] TAuthorization authorization, CancellationToken cancellationToken = default)
        {
            if (authorization == null)
            {
                throw new ArgumentNullException(nameof(authorization));
            }

            var type = await GetTypeAsync(authorization, cancellationToken);
            if (string.IsNullOrEmpty(type))
            {
                return false;
            }

            return string.Equals(type, OpenIddictConstants.AuthorizationTypes.AdHoc, StringComparison.OrdinalIgnoreCase);
        }

        /// <summary>
        /// Determines whether a given authorization is permanent.
        /// </summary>
        /// <param name="authorization">The authorization.</param>
        /// <param name="cancellationToken">The <see cref="CancellationToken"/> that can be used to abort the operation.</param>
        /// <returns><c>true</c> if the authorization is permanent, <c>false</c> otherwise.</returns>
        public async Task<bool> IsPermanentAsync([NotNull] TAuthorization authorization, CancellationToken cancellationToken = default)
        {
            if (authorization == null)
            {
                throw new ArgumentNullException(nameof(authorization));
            }

            var type = await GetTypeAsync(authorization, cancellationToken);
            if (string.IsNullOrEmpty(type))
            {
                return false;
            }

            return string.Equals(type, OpenIddictConstants.AuthorizationTypes.Permanent, StringComparison.OrdinalIgnoreCase);
        }

        /// <summary>
        /// Determines whether a given authorization has been revoked.
        /// </summary>
        /// <param name="authorization">The authorization.</param>
        /// <param name="cancellationToken">The <see cref="CancellationToken"/> that can be used to abort the operation.</param>
        /// <returns><c>true</c> if the authorization has been revoked, <c>false</c> otherwise.</returns>
        public virtual async Task<bool> IsRevokedAsync([NotNull] TAuthorization authorization, CancellationToken cancellationToken = default)
        {
            if (authorization == null)
            {
                throw new ArgumentNullException(nameof(authorization));
            }

            var status = await Store.GetStatusAsync(authorization, cancellationToken);
            if (string.IsNullOrEmpty(status))
            {
                return false;
            }

            return string.Equals(status, OpenIddictConstants.Statuses.Revoked, StringComparison.OrdinalIgnoreCase);
        }

        /// <summary>
        /// Determines whether a given authorization is valid.
        /// </summary>
        /// <param name="authorization">The authorization.</param>
        /// <param name="cancellationToken">The <see cref="CancellationToken"/> that can be used to abort the operation.</param>
        /// <returns><c>true</c> if the authorization is valid, <c>false</c> otherwise.</returns>
        public virtual async Task<bool> IsValidAsync([NotNull] TAuthorization authorization, CancellationToken cancellationToken = default)
        {
            if (authorization == null)
            {
                throw new ArgumentNullException(nameof(authorization));
            }

            var status = await Store.GetStatusAsync(authorization, cancellationToken);
            if (string.IsNullOrEmpty(status))
            {
                return false;
            }

            return string.Equals(status, OpenIddictConstants.Statuses.Valid, StringComparison.OrdinalIgnoreCase);
        }

        /// <summary>
        /// Executes the specified query and returns all the corresponding elements.
        /// </summary>
        /// <param name="count">The number of results to return.</param>
        /// <param name="offset">The number of results to skip.</param>
        /// <param name="cancellationToken">The <see cref="CancellationToken"/> that can be used to abort the operation.</param>
        /// <returns>
        /// A <see cref="Task"/> that can be used to monitor the asynchronous operation,
        /// whose result returns all the elements returned when executing the specified query.
        /// </returns>
        public virtual Task<ImmutableArray<TAuthorization>> ListAsync(
            [CanBeNull] int? count, [CanBeNull] int? offset, CancellationToken cancellationToken = default)
        {
            return Store.ListAsync(count, offset, cancellationToken);
        }

        /// <summary>
        /// Executes the specified query and returns all the corresponding elements.
        /// </summary>
        /// <typeparam name="TResult">The result type.</typeparam>
        /// <param name="query">The query to execute.</param>
        /// <param name="cancellationToken">The <see cref="CancellationToken"/> that can be used to abort the operation.</param>
        /// <returns>
        /// A <see cref="Task"/> that can be used to monitor the asynchronous operation,
        /// whose result returns all the elements returned when executing the specified query.
        /// </returns>
        public virtual Task<ImmutableArray<TResult>> ListAsync<TResult>(
            [NotNull] Func<IQueryable<TAuthorization>, IQueryable<TResult>> query, CancellationToken cancellationToken = default)
        {
            return ListAsync((authorizations, state) => state(authorizations), query, cancellationToken);
        }

        /// <summary>
        /// Executes the specified query and returns all the corresponding elements.
        /// </summary>
        /// <typeparam name="TState">The state type.</typeparam>
        /// <typeparam name="TResult">The result type.</typeparam>
        /// <param name="query">The query to execute.</param>
        /// <param name="state">The optional state.</param>
        /// <param name="cancellationToken">The <see cref="CancellationToken"/> that can be used to abort the operation.</param>
        /// <returns>
        /// A <see cref="Task"/> that can be used to monitor the asynchronous operation,
        /// whose result returns all the elements returned when executing the specified query.
        /// </returns>
        public virtual Task<ImmutableArray<TResult>> ListAsync<TState, TResult>(
            [NotNull] Func<IQueryable<TAuthorization>, TState, IQueryable<TResult>> query,
            [CanBeNull] TState state, CancellationToken cancellationToken = default)
        {
            if (query == null)
            {
                throw new ArgumentNullException(nameof(query));
            }

            return Store.ListAsync(query, state, cancellationToken);
        }

        /// <summary>
        /// Lists the ad-hoc authorizations that are marked as invalid or have no
        /// valid token attached and that can be safely removed from the database.
        /// </summary>
        /// <param name="count">The number of results to return.</param>
        /// <param name="offset">The number of results to skip.</param>
        /// <param name="cancellationToken">The <see cref="CancellationToken"/> that can be used to abort the operation.</param>
        /// <returns>
        /// A <see cref="Task"/> that can be used to monitor the asynchronous operation,
        /// whose result returns all the elements returned when executing the specified query.
        /// </returns>
        public virtual Task<ImmutableArray<TAuthorization>> ListInvalidAsync(
            [CanBeNull] int? count, [CanBeNull] int? offset, CancellationToken cancellationToken = default)
        {
            return Store.ListInvalidAsync(count, offset, cancellationToken);
        }

        /// <summary>
        /// Removes the ad-hoc authorizations that are marked as invalid or have no valid token attached.
        /// </summary>
        /// <param name="cancellationToken">The <see cref="CancellationToken"/> that can be used to abort the operation.</param>
        /// <returns>
        /// A <see cref="Task"/> that can be used to monitor the asynchronous operation.
        /// </returns>
        public virtual async Task PruneInvalidAsync(CancellationToken cancellationToken = default)
        {
            ImmutableArray<TAuthorization> authorizations;

            do
            {
                // Note: don't use an offset here, as the elements returned by this method
                // are progressively removed from the database immediately after calling it.
                authorizations = await ListInvalidAsync(100, 0, cancellationToken);

                foreach (var authorization in authorizations)
                {
                    cancellationToken.ThrowIfCancellationRequested();

                    try
                    {
                        await DeleteAsync(authorization, cancellationToken);

                        Logger.LogDebug("The authorization {AuthorizationId} was successfully removed from the database.",
                            await GetIdAsync(authorization, cancellationToken));
                    }

                    catch (Exception exception)
                    {
                        Logger.LogDebug(exception,
                            "An error occurred while removing the authorization {AuthorizationId} from the database.",
                            await GetIdAsync(authorization, cancellationToken));
                    }
                }

                cancellationToken.ThrowIfCancellationRequested();
            }

            while (!authorizations.IsDefaultOrEmpty);
        }

        /// <summary>
        /// Revokes an authorization.
        /// </summary>
        /// <param name="authorization">The authorization to revoke.</param>
        /// <param name="cancellationToken">The <see cref="CancellationToken"/> that can be used to abort the operation.</param>
        /// <returns>A <see cref="Task"/> that can be used to monitor the asynchronous operation.</returns>
        public virtual async Task RevokeAsync([NotNull] TAuthorization authorization, CancellationToken cancellationToken = default)
        {
            if (authorization == null)
            {
                throw new ArgumentNullException(nameof(authorization));
            }

            var status = await Store.GetStatusAsync(authorization, cancellationToken);
            if (!string.Equals(status, OpenIddictConstants.Statuses.Revoked, StringComparison.OrdinalIgnoreCase))
            {
                await Store.SetStatusAsync(authorization, OpenIddictConstants.Statuses.Revoked, cancellationToken);

                var results = await ValidateAsync(authorization, cancellationToken);
                if (results.Any(result => result != ValidationResult.Success))
                {
                    throw new ValidationException(results.FirstOrDefault(result => result != ValidationResult.Success), null, authorization);
                }

                await UpdateAsync(authorization, cancellationToken);
            }
        }

        /// <summary>
        /// Sets the application identifier associated with an authorization.
        /// </summary>
        /// <param name="authorization">The authorization.</param>
        /// <param name="identifier">The unique identifier associated with the client application.</param>
        /// <param name="cancellationToken">The <see cref="CancellationToken"/> that can be used to abort the operation.</param>
        /// <returns>
        /// A <see cref="Task"/> that can be used to monitor the asynchronous operation.
        /// </returns>
        public virtual async Task SetApplicationIdAsync(
            [NotNull] TAuthorization authorization, [CanBeNull] string identifier, CancellationToken cancellationToken = default)
        {
            if (authorization == null)
            {
                throw new ArgumentNullException(nameof(authorization));
            }

            await Store.SetApplicationIdAsync(authorization, identifier, cancellationToken);
            await UpdateAsync(authorization, cancellationToken);
        }

        /// <summary>
        /// Updates an existing authorization.
        /// </summary>
        /// <param name="authorization">The authorization to update.</param>
        /// <param name="cancellationToken">The <see cref="CancellationToken"/> that can be used to abort the operation.</param>
        /// <returns>
        /// A <see cref="Task"/> that can be used to monitor the asynchronous operation.
        /// </returns>
        public virtual async Task UpdateAsync([NotNull] TAuthorization authorization, CancellationToken cancellationToken = default)
        {
            if (authorization == null)
            {
                throw new ArgumentNullException(nameof(authorization));
            }

            var results = await ValidateAsync(authorization, cancellationToken);
            if (results.Any(result => result != ValidationResult.Success))
            {
                throw new ValidationException(results.FirstOrDefault(result => result != ValidationResult.Success), null, authorization);
            }

<<<<<<< HEAD
            catch (Exception exception)
            {
                Logger.LogError(0, exception, "An exception occurred while trying to update an existing authorization.");

                throw;
            }
=======
            await Store.UpdateAsync(authorization, cancellationToken);
>>>>>>> 418cbc9d
        }

        /// <summary>
        /// Updates an existing authorization.
        /// </summary>
        /// <param name="authorization">The authorization to update.</param>
        /// <param name="operation">The delegate used to update the authorization based on the given descriptor.</param>
        /// <param name="cancellationToken">The <see cref="CancellationToken"/> that can be used to abort the operation.</param>
        /// <returns>
        /// A <see cref="Task"/> that can be used to monitor the asynchronous operation.
        /// </returns>
        public virtual async Task UpdateAsync([NotNull] TAuthorization authorization,
            [NotNull] Func<OpenIddictAuthorizationDescriptor, Task> operation, CancellationToken cancellationToken = default)
        {
            if (operation == null)
            {
                throw new ArgumentNullException(nameof(operation));
            }

            var descriptor = new OpenIddictAuthorizationDescriptor
            {
                ApplicationId = await Store.GetApplicationIdAsync(authorization, cancellationToken),
                Status = await Store.GetStatusAsync(authorization, cancellationToken),
                Subject = await Store.GetSubjectAsync(authorization, cancellationToken),
                Type = await Store.GetTypeAsync(authorization, cancellationToken)
            };

            foreach (var scope in await Store.GetScopesAsync(authorization, cancellationToken))
            {
                descriptor.Scopes.Add(scope);
            }

            await operation(descriptor);
            await PopulateAsync(authorization, descriptor, cancellationToken);
            await UpdateAsync(authorization, cancellationToken);
        }

        /// <summary>
        /// Validates the authorization to ensure it's in a consistent state.
        /// </summary>
        /// <param name="authorization">The authorization.</param>
        /// <param name="cancellationToken">The <see cref="CancellationToken"/> that can be used to abort the operation.</param>
        /// <returns>
        /// A <see cref="Task"/> that can be used to monitor the asynchronous operation,
        /// whose result returns the validation error encountered when validating the authorization.
        /// </returns>
        public virtual async Task<ImmutableArray<ValidationResult>> ValidateAsync(
            [NotNull] TAuthorization authorization, CancellationToken cancellationToken = default)
        {
            if (authorization == null)
            {
                throw new ArgumentNullException(nameof(authorization));
            }

            var results = ImmutableArray.CreateBuilder<ValidationResult>();

            var type = await Store.GetTypeAsync(authorization, cancellationToken);
            if (string.IsNullOrEmpty(type))
            {
                results.Add(new ValidationResult("The authorization type cannot be null or empty."));
            }

            else if (!string.Equals(type, OpenIddictConstants.AuthorizationTypes.AdHoc, StringComparison.OrdinalIgnoreCase) &&
                     !string.Equals(type, OpenIddictConstants.AuthorizationTypes.Permanent, StringComparison.OrdinalIgnoreCase))
            {
                results.Add(new ValidationResult("The specified authorization type is not supported by the default token manager."));
            }

            if (string.IsNullOrEmpty(await Store.GetStatusAsync(authorization, cancellationToken)))
            {
                results.Add(new ValidationResult("The status cannot be null or empty."));
            }

            if (string.IsNullOrEmpty(await Store.GetSubjectAsync(authorization, cancellationToken)))
            {
                results.Add(new ValidationResult("The subject cannot be null or empty."));
            }

            // Ensure that the scopes are not null or empty and do not contain spaces.
            foreach (var scope in await Store.GetScopesAsync(authorization, cancellationToken))
            {
                if (string.IsNullOrEmpty(scope))
                {
                    results.Add(new ValidationResult("Scopes cannot be null or empty."));

                    break;
                }

                if (scope.Contains(OpenIddictConstants.Separators.Space))
                {
                    results.Add(new ValidationResult("Scopes cannot contain spaces."));

                    break;
                }
            }

            return results.ToImmutable();
        }

        /// <summary>
        /// Populates the authorization using the specified descriptor.
        /// </summary>
        /// <param name="authorization">The authorization.</param>
        /// <param name="descriptor">The descriptor.</param>
        /// <param name="cancellationToken">The <see cref="CancellationToken"/> that can be used to abort the operation.</param>
        /// <returns>
        /// A <see cref="Task"/> that can be used to monitor the asynchronous operation.
        /// </returns>
        protected virtual async Task PopulateAsync([NotNull] TAuthorization authorization,
            [NotNull] OpenIddictAuthorizationDescriptor descriptor, CancellationToken cancellationToken = default)
        {
            if (authorization == null)
            {
                throw new ArgumentNullException(nameof(authorization));
            }

            if (descriptor == null)
            {
                throw new ArgumentNullException(nameof(descriptor));
            }

            await Store.SetApplicationIdAsync(authorization, descriptor.ApplicationId, cancellationToken);
            await Store.SetScopesAsync(authorization, ImmutableArray.CreateRange(descriptor.Scopes), cancellationToken);
            await Store.SetStatusAsync(authorization, descriptor.Status, cancellationToken);
            await Store.SetSubjectAsync(authorization, descriptor.Subject, cancellationToken);
            await Store.SetTypeAsync(authorization, descriptor.Type, cancellationToken);
        }
    }
}<|MERGE_RESOLUTION|>--- conflicted
+++ resolved
@@ -100,16 +100,7 @@
                 throw new ValidationException(results.FirstOrDefault(result => result != ValidationResult.Success), null, authorization);
             }
 
-<<<<<<< HEAD
-            catch (Exception exception)
-            {
-                Logger.LogError(0, exception, "An exception occurred while trying to create a new authorization.");
-
-                throw;
-            }
-=======
             await Store.CreateAsync(authorization, cancellationToken);
->>>>>>> 418cbc9d
         }
 
         /// <summary>
@@ -155,21 +146,7 @@
                 throw new ArgumentNullException(nameof(authorization));
             }
 
-<<<<<<< HEAD
-            try
-            {
-                await Store.DeleteAsync(authorization, cancellationToken);
-            }
-
-            catch (Exception exception)
-            {
-                Logger.LogError(0, exception, "An exception occurred while trying to delete an existing authorization.");
-
-                throw;
-            }
-=======
             return Store.DeleteAsync(authorization, cancellationToken);
->>>>>>> 418cbc9d
         }
 
         /// <summary>
@@ -585,7 +562,7 @@
 
                     catch (Exception exception)
                     {
-                        Logger.LogDebug(exception,
+                        Logger.LogDebug(0, exception,
                             "An error occurred while removing the authorization {AuthorizationId} from the database.",
                             await GetIdAsync(authorization, cancellationToken));
                     }
@@ -667,16 +644,7 @@
                 throw new ValidationException(results.FirstOrDefault(result => result != ValidationResult.Success), null, authorization);
             }
 
-<<<<<<< HEAD
-            catch (Exception exception)
-            {
-                Logger.LogError(0, exception, "An exception occurred while trying to update an existing authorization.");
-
-                throw;
-            }
-=======
             await Store.UpdateAsync(authorization, cancellationToken);
->>>>>>> 418cbc9d
         }
 
         /// <summary>
