﻿/*
 * Licensed under the Apache License, Version 2.0 (http://www.apache.org/licenses/LICENSE-2.0)
 * See https://github.com/openiddict/openiddict-core for more information concerning
 * the license and the contributors participating to this project.
 */

using System.Diagnostics;
using System.Threading.Tasks;
using AspNet.Security.OpenIdConnect.Extensions;
using AspNet.Security.OpenIdConnect.Primitives;
using AspNet.Security.OpenIdConnect.Server;
using JetBrains.Annotations;
using Microsoft.Extensions.DependencyInjection;
using Microsoft.Extensions.Logging;
using OpenIddict.Core;

namespace OpenIddict
{
    public partial class OpenIddictProvider<TApplication, TAuthorization, TScope, TToken> : OpenIdConnectServerProvider
        where TApplication : class where TAuthorization : class where TScope : class where TToken : class
    {
        public override async Task ValidateTokenRequest([NotNull] ValidateTokenRequestContext context)
        {
            var options = (OpenIddictOptions) context.Options;

            var applications = context.HttpContext.RequestServices.GetRequiredService<OpenIddictApplicationManager<TApplication>>();
            var logger = context.HttpContext.RequestServices.GetRequiredService<ILogger<OpenIddictProvider<TApplication, TAuthorization, TScope, TToken>>>();

            // Reject token requests that don't specify a supported grant type.
            if (!options.GrantTypes.Contains(context.Request.GrantType))
            {
                logger.LogError("The token request was rejected because the '{Grant}' " +
                                "grant is not supported.", context.Request.GrantType);

                context.Reject(
                    error: OpenIdConnectConstants.Errors.UnsupportedGrantType,
                    description: "The specified 'grant_type' parameter is not supported.");

                return;
            }

            // Reject token requests that specify scope=offline_access if the refresh token flow is not enabled.
            if (context.Request.HasScope(OpenIdConnectConstants.Scopes.OfflineAccess) &&
               !options.GrantTypes.Contains(OpenIdConnectConstants.GrantTypes.RefreshToken))
            {
                context.Reject(
                    error: OpenIdConnectConstants.Errors.InvalidRequest,
                    description: "The 'offline_access' scope is not allowed.");

                return;
            }

            // Optimization: the OpenID Connect server middleware automatically rejects grant_type=authorization_code
            // requests missing the redirect_uri parameter if one was specified in the initial authorization request.
            // Since OpenIddict doesn't allow redirect_uri-less authorization requests, an earlier check can be made here,
            // which saves the OpenID Connect server middleware from having to deserialize the authorization code ticket.
            // See http://openid.net/specs/openid-connect-core-1_0.html#TokenRequestValidation for more information.
            if (context.Request.IsAuthorizationCodeGrantType() && string.IsNullOrEmpty(context.Request.RedirectUri))
            {
                context.Reject(
                    error: OpenIdConnectConstants.Errors.InvalidRequest,
                    description: "The mandatory 'redirect_uri' parameter is missing.");

                return;
            }

            // Note: the OpenID Connect server middleware allows returning a refresh token with grant_type=client_credentials,
            // though it's usually not recommended by the OAuth2 specification. To encourage developers to make a new
            // grant_type=client_credentials request instead of using refresh tokens, OpenIddict uses a stricter policy
            // that rejects grant_type=client_credentials requests containing the 'offline_access' scope.
            // See https://tools.ietf.org/html/rfc6749#section-4.4.3 for more information.
            if (context.Request.IsClientCredentialsGrantType() &&
                context.Request.HasScope(OpenIdConnectConstants.Scopes.OfflineAccess))
            {
                context.Reject(
                    error: OpenIdConnectConstants.Errors.InvalidRequest,
                    description: "The 'offline_access' scope is not valid for the specified 'grant_type' parameter.");

                return;
            }

            // Optimization: the OpenID Connect server middleware automatically rejects grant_type=client_credentials
            // requests when validation is skipped but an earlier check is made here to avoid making unnecessary
            // database roundtrips to retrieve the client application corresponding to the client_id.
            if (context.Request.IsClientCredentialsGrantType() && (string.IsNullOrEmpty(context.Request.ClientId) ||
                                                                   string.IsNullOrEmpty(context.Request.ClientSecret)))
            {
                context.Reject(
                    error: OpenIdConnectConstants.Errors.InvalidRequest,
                    description: "The 'client_id' and 'client_secret' parameters are " +
                                 "required when using the client credentials grant.");

                return;
            }

            // At this stage, skip client authentication if the client identifier is missing
            // or reject the token request if client identification is set as required.
            // Note: the OpenID Connect server middleware will automatically ensure that
            // the calling application cannot use an authorization code or a refresh token
            // if it's not the intended audience, even if client authentication was skipped.
            if (string.IsNullOrEmpty(context.ClientId))
            {
                // Reject the request if client identification is mandatory.
                if (options.RequireClientIdentification)
                {
                    logger.LogError("The token request was rejected becaused the " +
                                    "mandatory client_id parameter was missing or empty.");

                    context.Reject(
                        error: OpenIdConnectConstants.Errors.InvalidRequest,
                        description: "The mandatory 'client_id' parameter is missing.");

                    return;
                }

                logger.LogDebug("The token request validation process was partially skipped " +
                                "because the 'client_id' parameter was missing or empty.");

                context.Skip();

                return;
            }

            // Retrieve the application details corresponding to the requested client_id.
            var application = await applications.FindByClientIdAsync(context.ClientId, context.HttpContext.RequestAborted);
            if (application == null)
            {
                logger.LogError("The token request was rejected because the client " +
                                "application was not found: '{ClientId}'.", context.ClientId);

                context.Reject(
                    error: OpenIdConnectConstants.Errors.InvalidClient,
                    description: "The specified 'client_id' parameter is invalid.");

                return;
            }

            if (await applications.IsPublicAsync(application, context.HttpContext.RequestAborted))
            {
                // Note: public applications are not allowed to use the client credentials grant.
                if (context.Request.IsClientCredentialsGrantType())
                {
                    logger.LogError("The token request was rejected because the public client application '{ClientId}' " +
                                    "was not allowed to use the client credentials grant.", context.Request.ClientId);

                    context.Reject(
                        error: OpenIdConnectConstants.Errors.UnauthorizedClient,
                        description: "The specified 'grant_type' parameter is not valid for this client application.");

                    return;
                }

                // Reject token requests containing a client_secret when the client is a public application.
                if (!string.IsNullOrEmpty(context.ClientSecret))
                {
                    logger.LogError("The token request was rejected because the public application '{ClientId}' " +
                                    "was not allowed to send a client secret.", context.ClientId);

                    context.Reject(
                        error: OpenIdConnectConstants.Errors.InvalidRequest,
                        description: "The 'client_secret' parameter is not valid for this client application.");

                    return;
                }

                logger.LogDebug("The token request validation process was not fully validated because " +
                                "the client '{ClientId}' was a public application.", context.ClientId);

                // If client authentication cannot be enforced, call context.Skip() to inform
                // the OpenID Connect server middleware that the caller cannot be fully trusted.
                context.Skip();

                return;
            }

            // Confidential and hybrid applications MUST authenticate
            // to protect them from impersonation attacks.
            if (string.IsNullOrEmpty(context.ClientSecret))
            {
                logger.LogError("The token request was rejected because the confidential or hybrid application " +
                                "'{ClientId}' didn't specify a client secret.", context.ClientId);

                context.Reject(
                    error: OpenIdConnectConstants.Errors.InvalidClient,
                    description: "The 'client_secret' parameter required for this client application is missing.");

                return;
            }

            if (!await applications.ValidateClientSecretAsync(application, context.ClientSecret, context.HttpContext.RequestAborted))
            {
                logger.LogError("The token request was rejected because the confidential or hybrid application " +
                                "'{ClientId}' didn't specify valid client credentials.", context.ClientId);

                context.Reject(
                    error: OpenIdConnectConstants.Errors.InvalidClient,
                    description: "The specified client credentials are invalid.");

                return;
            }

            context.Validate();
        }

        public override async Task HandleTokenRequest([NotNull] HandleTokenRequestContext context)
        {
            var options = (OpenIddictOptions) context.Options;

<<<<<<< HEAD
            var authorizations = context.HttpContext.RequestServices.GetRequiredService<OpenIddictAuthorizationManager<TAuthorization>>();
            var logger = context.HttpContext.RequestServices.GetRequiredService<ILogger<OpenIddictProvider<TApplication, TAuthorization, TScope, TToken>>>();
            var tokens = context.HttpContext.RequestServices.GetRequiredService<OpenIddictTokenManager<TToken>>();
=======
            if (context.Ticket != null)
            {
                // Store the authentication ticket as a request property so it can be later retrieved, if necessary.
                context.Request.SetProperty(OpenIddictConstants.Properties.AuthenticationTicket, context.Ticket);
            }
>>>>>>> cf3e649b

            if (options.DisableTokenRevocation || (!context.Request.IsAuthorizationCodeGrantType() &&
                                                   !context.Request.IsRefreshTokenGrantType()))
            {
                // Invoke the rest of the pipeline to allow
                // the user code to handle the token request.
                context.SkipToNextMiddleware();

                return;
            }

            Debug.Assert(context.Ticket != null, "The authentication ticket shouldn't be null.");

            // Extract the token identifier from the authentication ticket.
            var identifier = context.Ticket.GetTokenId();
            Debug.Assert(!string.IsNullOrEmpty(identifier),
                "The authentication ticket should contain a ticket identifier.");

            // Retrieve the authorization code/refresh token from the database and ensure it is still valid.
            var token = await Tokens.FindByIdAsync(identifier, context.HttpContext.RequestAborted);
            if (token == null)
            {
<<<<<<< HEAD
                // Retrieve the authorization code from the database and ensure it is still valid.
                var token = await tokens.FindByIdAsync(identifier, context.HttpContext.RequestAborted);
                if (token == null)
                {
                    logger.LogError("The token request was rejected because the authorization " +
                                    "code '{Identifier}' was not found in the database.", identifier);

                    context.Reject(
                        error: OpenIdConnectConstants.Errors.InvalidGrant,
                        description: "The specified authorization code is no longer valid.");

                    return;
                }

                // If the authorization code is already marked as redeemed, this may indicate that the authorization
                // code was compromised. In this case, revoke the authorization and all the associated tokens. 
                // See https://tools.ietf.org/html/rfc6749#section-10.5 for more information.
                if (await tokens.IsRedeemedAsync(token, context.HttpContext.RequestAborted))
                {
                    var key = context.Ticket.GetProperty(OpenIddictConstants.Properties.AuthorizationId);
                    if (!string.IsNullOrEmpty(key))
                    {
                        var authorization = await authorizations.FindByIdAsync(key, context.HttpContext.RequestAborted);
                        if (authorization != null)
                        {
                            logger.LogInformation("The authorization '{Identifier}' was automatically revoked.", key);

                            await authorizations.RevokeAsync(authorization, context.HttpContext.RequestAborted);
                        }

                        var items = await tokens.FindByAuthorizationIdAsync(key, context.HttpContext.RequestAborted);
                        for (var index = 0; index < items.Length; index++)
                        {
                            logger.LogInformation("The compromised token '{Identifier}' was automatically revoked.",
                                await tokens.GetIdAsync(items[index], context.HttpContext.RequestAborted));

                            await tokens.RevokeAsync(items[index], context.HttpContext.RequestAborted);
                        }
                    }

                    logger.LogError("The token request was rejected because the authorization code " +
                                    "'{Identifier}' has already been redeemed.", identifier);

                    context.Reject(
                        error: OpenIdConnectConstants.Errors.InvalidGrant,
                        description: "The specified authorization code has already been redeemed.");

                    return;
                }

                else if (!await tokens.IsValidAsync(token, context.HttpContext.RequestAborted))
                {
                    logger.LogError("The token request was rejected because the authorization code " +
                                    "'{Identifier}' was no longer valid.", identifier);

                    context.Reject(
                        error: OpenIdConnectConstants.Errors.InvalidGrant,
                        description: "The specified authorization code is no longer valid.");

                    return;
                }

                // Mark the authorization code as redeemed to prevent token reuse.
                await tokens.RedeemAsync(token, context.HttpContext.RequestAborted);
=======
                Logger.LogError("The token request was rejected because the authorization code " +
                                "or refresh token '{Identifier}' was not found in the database.", identifier);

                context.Reject(
                    error: OpenIdConnectConstants.Errors.InvalidGrant,
                    description: context.Request.IsAuthorizationCodeGrantType() ?
                        "The specified authorization code is no longer valid." :
                        "The specified refresh token is no longer valid.");

                return;
>>>>>>> cf3e649b
            }

            // If the authorization code/refresh token is already marked as redeemed, this may indicate that
            // it was compromised. In this case, revoke the authorization and all the associated tokens. 
            // See https://tools.ietf.org/html/rfc6749#section-10.5 for more information.
            if (await Tokens.IsRedeemedAsync(token, context.HttpContext.RequestAborted))
            {
<<<<<<< HEAD
                // Retrieve the token from the database and ensure it is still valid.
                var token = await tokens.FindByIdAsync(identifier, context.HttpContext.RequestAborted);
                if (token == null)
                {
                    logger.LogError("The token request was rejected because the refresh token " +
                                    "'{Identifier}' was not found in the database.", identifier);

                    context.Reject(
                        error: OpenIdConnectConstants.Errors.InvalidGrant,
                        description: "The specified refresh token is no longer valid.");

                    return;
                }

                else if (await tokens.IsRedeemedAsync(token, context.HttpContext.RequestAborted))
                {
                    logger.LogError("The token request was rejected because the refresh token " +
                                    "'{Identifier}' has already been redeemed.", identifier);
=======
                await RevokeAuthorizationAsync(context.Ticket, context.HttpContext);
                await RevokeTokensAsync(context.Ticket, context.HttpContext);
>>>>>>> cf3e649b

                Logger.LogError("The token request was rejected because the authorization code " +
                                "or refresh token '{Identifier}' has already been redeemed.", identifier);

                context.Reject(
                    error: OpenIdConnectConstants.Errors.InvalidGrant,
                    description: context.Request.IsAuthorizationCodeGrantType() ?
                        "The specified authorization code has already been redeemed." :
                        "The specified refresh token has already been redeemed.");

<<<<<<< HEAD
                else if (!await tokens.IsValidAsync(token, context.HttpContext.RequestAborted))
                {
                    logger.LogError("The token request was rejected because the refresh token " +
                                    "'{Identifier}' was no longer valid.", identifier);
=======
                return;
            }
>>>>>>> cf3e649b

            else if (!await Tokens.IsValidAsync(token, context.HttpContext.RequestAborted))
            {
                Logger.LogError("The token request was rejected because the authorization code " +
                                "or refresh token '{Identifier}' was no longer valid.", identifier);

                context.Reject(
                    error: OpenIdConnectConstants.Errors.InvalidGrant,
                    description: context.Request.IsAuthorizationCodeGrantType() ?
                        "The specified authorization code is no longer valid." :
                        "The specified refresh token is no longer valid.");

<<<<<<< HEAD
                // When rolling tokens are enabled, immediately
                // redeem the refresh token to prevent future reuse.
                // See https://tools.ietf.org/html/rfc6749#section-6.
                if (options.UseRollingTokens)
                {
                    await tokens.RedeemAsync(token, context.HttpContext.RequestAborted);
                }
=======
                return;
>>>>>>> cf3e649b
            }

            // Invoke the rest of the pipeline to allow
            // the user code to handle the token request.
            context.SkipToNextMiddleware();
        }
    }
}<|MERGE_RESOLUTION|>--- conflicted
+++ resolved
@@ -206,17 +206,14 @@
         {
             var options = (OpenIddictOptions) context.Options;
 
-<<<<<<< HEAD
-            var authorizations = context.HttpContext.RequestServices.GetRequiredService<OpenIddictAuthorizationManager<TAuthorization>>();
             var logger = context.HttpContext.RequestServices.GetRequiredService<ILogger<OpenIddictProvider<TApplication, TAuthorization, TScope, TToken>>>();
             var tokens = context.HttpContext.RequestServices.GetRequiredService<OpenIddictTokenManager<TToken>>();
-=======
+
             if (context.Ticket != null)
             {
                 // Store the authentication ticket as a request property so it can be later retrieved, if necessary.
                 context.Request.SetProperty(OpenIddictConstants.Properties.AuthenticationTicket, context.Ticket);
             }
->>>>>>> cf3e649b
 
             if (options.DisableTokenRevocation || (!context.Request.IsAuthorizationCodeGrantType() &&
                                                    !context.Request.IsRefreshTokenGrantType()))
@@ -236,76 +233,10 @@
                 "The authentication ticket should contain a ticket identifier.");
 
             // Retrieve the authorization code/refresh token from the database and ensure it is still valid.
-            var token = await Tokens.FindByIdAsync(identifier, context.HttpContext.RequestAborted);
+            var token = await tokens.FindByIdAsync(identifier, context.HttpContext.RequestAborted);
             if (token == null)
             {
-<<<<<<< HEAD
-                // Retrieve the authorization code from the database and ensure it is still valid.
-                var token = await tokens.FindByIdAsync(identifier, context.HttpContext.RequestAborted);
-                if (token == null)
-                {
-                    logger.LogError("The token request was rejected because the authorization " +
-                                    "code '{Identifier}' was not found in the database.", identifier);
-
-                    context.Reject(
-                        error: OpenIdConnectConstants.Errors.InvalidGrant,
-                        description: "The specified authorization code is no longer valid.");
-
-                    return;
-                }
-
-                // If the authorization code is already marked as redeemed, this may indicate that the authorization
-                // code was compromised. In this case, revoke the authorization and all the associated tokens. 
-                // See https://tools.ietf.org/html/rfc6749#section-10.5 for more information.
-                if (await tokens.IsRedeemedAsync(token, context.HttpContext.RequestAborted))
-                {
-                    var key = context.Ticket.GetProperty(OpenIddictConstants.Properties.AuthorizationId);
-                    if (!string.IsNullOrEmpty(key))
-                    {
-                        var authorization = await authorizations.FindByIdAsync(key, context.HttpContext.RequestAborted);
-                        if (authorization != null)
-                        {
-                            logger.LogInformation("The authorization '{Identifier}' was automatically revoked.", key);
-
-                            await authorizations.RevokeAsync(authorization, context.HttpContext.RequestAborted);
-                        }
-
-                        var items = await tokens.FindByAuthorizationIdAsync(key, context.HttpContext.RequestAborted);
-                        for (var index = 0; index < items.Length; index++)
-                        {
-                            logger.LogInformation("The compromised token '{Identifier}' was automatically revoked.",
-                                await tokens.GetIdAsync(items[index], context.HttpContext.RequestAborted));
-
-                            await tokens.RevokeAsync(items[index], context.HttpContext.RequestAborted);
-                        }
-                    }
-
-                    logger.LogError("The token request was rejected because the authorization code " +
-                                    "'{Identifier}' has already been redeemed.", identifier);
-
-                    context.Reject(
-                        error: OpenIdConnectConstants.Errors.InvalidGrant,
-                        description: "The specified authorization code has already been redeemed.");
-
-                    return;
-                }
-
-                else if (!await tokens.IsValidAsync(token, context.HttpContext.RequestAborted))
-                {
-                    logger.LogError("The token request was rejected because the authorization code " +
-                                    "'{Identifier}' was no longer valid.", identifier);
-
-                    context.Reject(
-                        error: OpenIdConnectConstants.Errors.InvalidGrant,
-                        description: "The specified authorization code is no longer valid.");
-
-                    return;
-                }
-
-                // Mark the authorization code as redeemed to prevent token reuse.
-                await tokens.RedeemAsync(token, context.HttpContext.RequestAborted);
-=======
-                Logger.LogError("The token request was rejected because the authorization code " +
+                logger.LogError("The token request was rejected because the authorization code " +
                                 "or refresh token '{Identifier}' was not found in the database.", identifier);
 
                 context.Reject(
@@ -315,39 +246,17 @@
                         "The specified refresh token is no longer valid.");
 
                 return;
->>>>>>> cf3e649b
             }
 
             // If the authorization code/refresh token is already marked as redeemed, this may indicate that
             // it was compromised. In this case, revoke the authorization and all the associated tokens. 
             // See https://tools.ietf.org/html/rfc6749#section-10.5 for more information.
-            if (await Tokens.IsRedeemedAsync(token, context.HttpContext.RequestAborted))
-            {
-<<<<<<< HEAD
-                // Retrieve the token from the database and ensure it is still valid.
-                var token = await tokens.FindByIdAsync(identifier, context.HttpContext.RequestAborted);
-                if (token == null)
-                {
-                    logger.LogError("The token request was rejected because the refresh token " +
-                                    "'{Identifier}' was not found in the database.", identifier);
-
-                    context.Reject(
-                        error: OpenIdConnectConstants.Errors.InvalidGrant,
-                        description: "The specified refresh token is no longer valid.");
-
-                    return;
-                }
-
-                else if (await tokens.IsRedeemedAsync(token, context.HttpContext.RequestAborted))
-                {
-                    logger.LogError("The token request was rejected because the refresh token " +
-                                    "'{Identifier}' has already been redeemed.", identifier);
-=======
+            if (await tokens.IsRedeemedAsync(token, context.HttpContext.RequestAborted))
+            {
                 await RevokeAuthorizationAsync(context.Ticket, context.HttpContext);
                 await RevokeTokensAsync(context.Ticket, context.HttpContext);
->>>>>>> cf3e649b
-
-                Logger.LogError("The token request was rejected because the authorization code " +
+
+                logger.LogError("The token request was rejected because the authorization code " +
                                 "or refresh token '{Identifier}' has already been redeemed.", identifier);
 
                 context.Reject(
@@ -356,19 +265,12 @@
                         "The specified authorization code has already been redeemed." :
                         "The specified refresh token has already been redeemed.");
 
-<<<<<<< HEAD
-                else if (!await tokens.IsValidAsync(token, context.HttpContext.RequestAborted))
-                {
-                    logger.LogError("The token request was rejected because the refresh token " +
-                                    "'{Identifier}' was no longer valid.", identifier);
-=======
-                return;
-            }
->>>>>>> cf3e649b
-
-            else if (!await Tokens.IsValidAsync(token, context.HttpContext.RequestAborted))
-            {
-                Logger.LogError("The token request was rejected because the authorization code " +
+                return;
+            }
+
+            else if (!await tokens.IsValidAsync(token, context.HttpContext.RequestAborted))
+            {
+                logger.LogError("The token request was rejected because the authorization code " +
                                 "or refresh token '{Identifier}' was no longer valid.", identifier);
 
                 context.Reject(
@@ -377,17 +279,7 @@
                         "The specified authorization code is no longer valid." :
                         "The specified refresh token is no longer valid.");
 
-<<<<<<< HEAD
-                // When rolling tokens are enabled, immediately
-                // redeem the refresh token to prevent future reuse.
-                // See https://tools.ietf.org/html/rfc6749#section-6.
-                if (options.UseRollingTokens)
-                {
-                    await tokens.RedeemAsync(token, context.HttpContext.RequestAborted);
-                }
-=======
-                return;
->>>>>>> cf3e649b
+                return;
             }
 
             // Invoke the rest of the pipeline to allow
