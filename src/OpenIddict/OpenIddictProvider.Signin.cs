--- conflicted
+++ resolved
@@ -11,11 +11,6 @@
 using AspNet.Security.OpenIdConnect.Server;
 using JetBrains.Annotations;
 using Microsoft.AspNetCore.Authentication;
-<<<<<<< HEAD
-using Microsoft.Extensions.DependencyInjection;
-using Microsoft.Extensions.Logging;
-=======
->>>>>>> 31abb05f
 using OpenIddict.Core;
 
 namespace OpenIddict
@@ -26,9 +21,6 @@
         public override async Task ProcessSigninResponse([NotNull] ProcessSigninResponseContext context)
         {
             var options = (OpenIddictOptions) context.Options;
-
-            var logger = context.HttpContext.RequestServices.GetRequiredService<ILogger<OpenIddictProvider<TApplication, TAuthorization, TScope, TToken>>>();
-            var tokens = context.HttpContext.RequestServices.GetRequiredService<OpenIddictTokenManager<TToken>>();
 
             if (context.Request.IsTokenRequest() && (context.Request.IsAuthorizationCodeGrantType() ||
                                                      context.Request.IsRefreshTokenGrantType()))
@@ -89,14 +81,6 @@
                 // See https://tools.ietf.org/html/rfc6749#section-6 for more information.
                 if (options.UseRollingTokens || context.Request.IsAuthorizationCodeGrantType())
                 {
-<<<<<<< HEAD
-                    var token = await tokens.FindByIdAsync(identifier, context.HttpContext.RequestAborted);
-                    if (token != null)
-                    {
-                        await tokens.RedeemAsync(token, context.HttpContext.RequestAborted);
-
-                        logger.LogInformation("The token '{Identifier}' was automatically marked as redeemed.", identifier);
-=======
                     if (!await TryRedeemTokenAsync(context.Ticket, context.HttpContext))
                     {
                         context.Reject(
@@ -104,7 +88,6 @@
                             description: "The specified authorization code is no longer valid.");
 
                         return;
->>>>>>> 31abb05f
                     }
                 }
 
@@ -127,26 +110,11 @@
                 // with a new expiration date if sliding expiration was not disabled.
                 else if (options.UseSlidingExpiration && context.Request.IsRefreshTokenGrantType())
                 {
-<<<<<<< HEAD
-                    var token = await tokens.FindByIdAsync(identifier, context.HttpContext.RequestAborted);
-                    if (token != null)
-                    {
-                        // Compute the new expiration date of the refresh token.
-                        var date = context.Options.SystemClock.UtcNow +
-                            (context.Ticket.GetRefreshTokenLifetime() ??
-                             context.Options.RefreshTokenLifetime);
-
-                        await tokens.ExtendAsync(token, date, context.HttpContext.RequestAborted);
-                        
-                        logger.LogInformation("The expiration date of the refresh token '{Identifier}' " +
-                                              "was automatically updated: {Date}.", identifier, date);
-=======
                     if (!await TryExtendTokenAsync(context.Ticket, context.HttpContext, options))
                     {
                         context.Reject(
                             error: OpenIdConnectConstants.Errors.InvalidGrant,
                             description: "The specified refresh token is no longer valid.");
->>>>>>> 31abb05f
 
                         return;
                     }
