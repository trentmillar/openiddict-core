--- conflicted
+++ resolved
@@ -7,16 +7,11 @@
 using System;
 using System.ComponentModel;
 using System.Linq;
-<<<<<<< HEAD
 using System.Reflection;
-using AspNet.Security.OAuth.Validation;
-=======
 using System.Threading;
 using System.Threading.Tasks;
->>>>>>> 5c40217d
 using JetBrains.Annotations;
 using Microsoft.AspNetCore.DataProtection;
-using OpenIddict.Abstractions;
 using OpenIddict.Validation;
 
 namespace Microsoft.Extensions.DependencyInjection
@@ -61,11 +56,7 @@
                 throw new ArgumentNullException(nameof(handler));
             }
 
-<<<<<<< HEAD
-            Services.Configure(configuration);
-=======
             Services.AddSingleton(handler);
->>>>>>> 5c40217d
 
             return this;
         }
@@ -98,8 +89,6 @@
         }
 
         /// <summary>
-<<<<<<< HEAD
-=======
         /// Registers an event handler for the specified event type.
         /// </summary>
         /// <typeparam name="TEvent">The type of the event.</typeparam>
@@ -157,7 +146,7 @@
                 throw new ArgumentNullException(nameof(configuration));
             }
 
-            Services.Configure(OpenIddictValidationDefaults.AuthenticationScheme, configuration);
+            Services.Configure(configuration);
 
             return this;
         }
@@ -184,7 +173,6 @@
         }
 
         /// <summary>
->>>>>>> 5c40217d
         /// Configures OpenIddict not to return the authentication error
         /// details as part of the standard WWW-Authenticate response header.
         /// </summary>
