--- conflicted
+++ resolved
@@ -53,22 +53,6 @@
                 options.ClaimsIdentity.RoleClaimType = OpenIdConnectConstants.Claims.Role;
             });
 
-<<<<<<< HEAD
-=======
-            services.AddAuthentication()
-                .AddGoogle(options =>
-                {
-                    options.ClientId = "560027070069-37ldt4kfuohhu3m495hk2j4pjp92d382.apps.googleusercontent.com";
-                    options.ClientSecret = "n2Q-GEw9RQjzcRbU3qhfTj8f";
-                })
-
-                .AddTwitter(options =>
-                {
-                    options.ConsumerKey = "6XaCTaLbMqfj6ww3zvZ5g";
-                    options.ConsumerSecret = "Il2eFzGIrYhz6BWjYhVXBPQSfZuS4xoHpSSyD9PI";
-                });
-
->>>>>>> 03a27051
             services.AddOpenIddict()
 
                 // Register the OpenIddict core services.
@@ -81,7 +65,7 @@
                     options.AddEntityFrameworkCoreStores<ApplicationDbContext>();
                 })
 
-                // Register the OpenIddict server handler.
+                // Register the OpenIddict server services.
                 .AddServer(options =>
                 {
                     // Register the ASP.NET Core MVC binder used by OpenIddict.
@@ -130,27 +114,25 @@
                     // options.AddEphemeralSigningKey();
                 })
 
-                // Register the OpenIddict validation handler.
+                // Register the OpenIddict validation services.
+                .AddValidation();
+
+            services.AddTransient<IEmailSender, AuthMessageSender>();
+            services.AddTransient<ISmsSender, AuthMessageSender>();
+        }
+
+        public void Configure(IApplicationBuilder app)
+        {
+            app.UseDeveloperExceptionPage();
+
+            app.UseStaticFiles();
+
+            app.UseWhen(context => context.Request.Path.StartsWithSegments("/api"), branch =>
+            {
                 // Note: the OpenIddict validation handler is only compatible with the
                 // default token format or with reference tokens and cannot be used with
                 // JWT tokens. For JWT tokens, use the Microsoft JWT bearer handler.
-                .AddValidation();
-
-            services.AddTransient<IEmailSender, AuthMessageSender>();
-            services.AddTransient<ISmsSender, AuthMessageSender>();
-        }
-
-        public void Configure(IApplicationBuilder app)
-        {
-            app.UseDeveloperExceptionPage();
-
-            app.UseStaticFiles();
-
-            app.UseWhen(context => context.Request.Path.StartsWithSegments("/api"), branch =>
-            {
-                // Add a middleware used to validate access
-                // tokens and protect the API endpoints.
-                branch.UseOAuthValidation();
+                branch.UseOpenIddictValidation();
 
                 // If you prefer using JWT, don't forget to disable the automatic
                 // JWT -> WS-Federation claims mapping used by the JWT middleware:
