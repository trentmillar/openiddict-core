﻿/*
 * Licensed under the Apache License, Version 2.0 (http://www.apache.org/licenses/LICENSE-2.0)
 * See https://github.com/openiddict/openiddict-core for more information concerning
 * the license and the contributors participating to this project.
 */

using System;
using System.IO;
using System.Threading.Tasks;
using AspNet.Security.OpenIdConnect.Primitives;
using AspNet.Security.OpenIdConnect.Server;
using JetBrains.Annotations;
using Microsoft.AspNetCore.Diagnostics;
using Microsoft.AspNetCore.WebUtilities;
using Microsoft.Extensions.Logging;
using Microsoft.IdentityModel.Tokens;
using Newtonsoft.Json;
using Newtonsoft.Json.Bson;
using Newtonsoft.Json.Linq;
using OpenIddict.Abstractions;

namespace OpenIddict.Server.Internal
{
    /// <summary>
    /// Provides the logic necessary to extract, validate and handle OpenID Connect requests.
    /// Note: this API supports the OpenIddict infrastructure and is not intended to be used
    /// directly from your code. This API may change or be removed in future minor releases.
    /// </summary>
    public sealed partial class OpenIddictServerProvider : OpenIdConnectServerProvider
    {
        public override async Task ExtractLogoutRequest([NotNull] ExtractLogoutRequestContext context)
        {
            var options = (OpenIddictServerOptions) context.Options;

            var logger = GetLogger(context.HttpContext.RequestServices);

            // If a request_id parameter can be found in the logout request,
            // restore the complete logout request from the distributed cache.
            if (!string.IsNullOrEmpty(context.Request.RequestId))
            {
                // Return an error if request caching support was not enabled.
                if (!options.EnableRequestCaching)
                {
                    logger.LogError("The logout request was rejected because " +
                                    "request caching support was not enabled.");

                    context.Reject(
                        error: OpenIddictConstants.Errors.InvalidRequest,
                        description: "The 'request_id' parameter is not supported.");

                    return;
                }

                // Note: the cache key is always prefixed with a specific marker
                // to avoid collisions with the other types of cached requests.
                var key = OpenIddictConstants.Environment.LogoutRequest + context.Request.RequestId;

                var payload = await options.Cache.GetAsync(key);
                if (payload == null)
                {
                    logger.LogError("The logout request was rejected because an unknown " +
                                    "or invalid request_id parameter was specified.");

                    context.Reject(
                        error: OpenIddictConstants.Errors.InvalidRequest,
                        description: "The specified 'request_id' parameter is invalid.");

                    return;
                }

                // Restore the logout request parameters from the serialized payload.
                using (var reader = new BsonReader(new MemoryStream(payload)))
                {
                    foreach (var parameter in JObject.Load(reader))
                    {
                        // Avoid overriding the current request parameters.
                        if (context.Request.HasParameter(parameter.Key))
                        {
                            continue;
                        }

                        context.Request.SetParameter(parameter.Key, parameter.Value);
                    }
                }
            }

<<<<<<< HEAD
            await GetEventService(context.HttpContext.RequestServices)
                .PublishAsync(new OpenIddictServerEvents.ExtractLogoutRequest(context));
=======
            await _eventDispatcher.DispatchAsync(new OpenIddictServerEvents.ExtractLogoutRequest(context));
>>>>>>> 2bbd153f
        }

        public override async Task ValidateLogoutRequest([NotNull] ValidateLogoutRequestContext context)
        {
            var options = (OpenIddictServerOptions) context.Options;

            var logger = GetLogger(context.HttpContext.RequestServices);
            var applicationManager = GetApplicationManager(context.HttpContext.RequestServices);

            // If an optional post_logout_redirect_uri was provided, validate it.
            if (!string.IsNullOrEmpty(context.PostLogoutRedirectUri))
            {
                if (!Uri.TryCreate(context.PostLogoutRedirectUri, UriKind.Absolute, out Uri uri) || !uri.IsWellFormedOriginalString())
                {
                    logger.LogError("The logout request was rejected because the specified post_logout_redirect_uri was not " +
                                    "a valid absolute URL: {PostLogoutRedirectUri}.", context.PostLogoutRedirectUri);

                    context.Reject(
                        error: OpenIddictConstants.Errors.InvalidRequest,
                        description: "The 'post_logout_redirect_uri' parameter must be a valid absolute URL.");

                    return;
                }

                if (!string.IsNullOrEmpty(uri.Fragment))
                {
                    logger.LogError("The logout request was rejected because the 'post_logout_redirect_uri' contained " +
                                    "a URL fragment: {PostLogoutRedirectUri}.", context.PostLogoutRedirectUri);

                    context.Reject(
                        error: OpenIddictConstants.Errors.InvalidRequest,
                        description: "The 'post_logout_redirect_uri' parameter must not include a fragment.");

                    return;
                }

                async Task<bool> ValidatePostLogoutRedirectUriAsync(string address)
                {
                    var applications = await applicationManager.FindByPostLogoutRedirectUriAsync(address);
                    if (applications.IsDefaultOrEmpty)
                    {
                        return false;
                    }

                    if (options.IgnoreEndpointPermissions)
                    {
                        return true;
                    }

                    foreach (var application in applications)
                    {
                        if (await applicationManager.HasPermissionAsync(
                            application, OpenIddictConstants.Permissions.Endpoints.Logout))
                        {
                            return true;
                        }
                    }

                    return false;
                }

                if (!await ValidatePostLogoutRedirectUriAsync(context.PostLogoutRedirectUri))
                {
                    logger.LogError("The logout request was rejected because the specified post_logout_redirect_uri " +
                                    "was unknown: {PostLogoutRedirectUri}.", context.PostLogoutRedirectUri);

                    context.Reject(
                        error: OpenIddictConstants.Errors.InvalidRequest,
                        description: "The specified 'post_logout_redirect_uri' parameter is not valid.");

                    return;
                }
            }

            context.Validate();

<<<<<<< HEAD
            await GetEventService(context.HttpContext.RequestServices)
                .PublishAsync(new OpenIddictServerEvents.ValidateLogoutRequest(context));
=======
            await _eventDispatcher.DispatchAsync(new OpenIddictServerEvents.ValidateLogoutRequest(context));
>>>>>>> 2bbd153f
        }

        public override async Task HandleLogoutRequest([NotNull] HandleLogoutRequestContext context)
        {
            var options = (OpenIddictServerOptions) context.Options;

            // If no request_id parameter can be found in the current request, assume the OpenID Connect
            // request was not serialized yet and store the entire payload in the distributed cache
            // to make it easier to flow across requests and internal/external logout workflows.
            if (options.EnableRequestCaching && string.IsNullOrEmpty(context.Request.RequestId))
            {
                // Generate a 256-bit request identifier using a crypto-secure random number generator.
                var bytes = new byte[256 / 8];
                options.RandomNumberGenerator.GetBytes(bytes);
                context.Request.RequestId = Base64UrlEncoder.Encode(bytes);

                // Store the serialized logout request parameters in the distributed cache.
                var stream = new MemoryStream();
                using (var writer = new BsonWriter(stream))
                {
                    writer.CloseOutput = false;

                    var serializer = JsonSerializer.CreateDefault();
                    serializer.Serialize(writer, context.Request);
                }

                // Note: the cache key is always prefixed with a specific marker
                // to avoid collisions with the other types of cached requests.
                var key = OpenIddictConstants.Environment.LogoutRequest + context.Request.RequestId;

                await options.Cache.SetAsync(key, stream.ToArray(), options.RequestCachingPolicy);

                // Create a new logout request containing only the request_id parameter.
                var address = QueryHelpers.AddQueryString(
                    uri: context.HttpContext.Request.Scheme + "://" + context.HttpContext.Request.Host +
                         context.HttpContext.Request.PathBase + context.HttpContext.Request.Path,
                    name: OpenIddictConstants.Parameters.RequestId, value: context.Request.RequestId);

                context.HttpContext.Response.Redirect(address);

                // Mark the response as handled
                // to skip the rest of the pipeline.
                context.HandleResponse();

                return;
            }

<<<<<<< HEAD
            await GetEventService(context.HttpContext.RequestServices)
                .PublishAsync(new OpenIddictServerEvents.HandleLogoutRequest(context));
=======
            await _eventDispatcher.DispatchAsync(new OpenIddictServerEvents.HandleLogoutRequest(context));
>>>>>>> 2bbd153f
        }

        public override async Task ApplyLogoutResponse([NotNull] ApplyLogoutResponseContext context)
        {
            var options = (OpenIddictServerOptions) context.Options;

            // Note: as this stage, the request associated with the context may be null if an error
            // occurred very early in the pipeline (e.g an invalid HTTP verb was used by the caller).

            // Remove the logout request from the distributed cache.
            if (options.EnableRequestCaching && !string.IsNullOrEmpty(context.Request?.RequestId))
            {
                // Note: the cache key is always prefixed with a specific marker
                // to avoid collisions with the other types of cached requests.
                var key = OpenIddictConstants.Environment.LogoutRequest + context.Request.RequestId;

                // Note: the ApplyLogoutResponse event is called for both successful
                // and errored logout responses but discrimination is not necessary here,
                // as the logout request must be removed from the distributed cache in both cases.
                await options.Cache.RemoveAsync(key);
            }

            if (!options.ApplicationCanDisplayErrors && !string.IsNullOrEmpty(context.Error) &&
                                                         string.IsNullOrEmpty(context.PostLogoutRedirectUri))
            {
                // Determine if the status code pages middleware has been enabled for this request.
                // If it was not registered or enabled, let the OpenID Connect server middleware render
                // a default error page instead of delegating the rendering to the status code middleware.
                var feature = context.HttpContext.Features.Get<IStatusCodePagesFeature>();
                if (feature != null && feature.Enabled)
                {
                    // Replace the default status code by a 400 response.
                    context.HttpContext.Response.StatusCode = 400;

                    // Mark the request as fully handled to prevent the OpenID Connect server middleware
                    // from displaying the default error page and to allow the status code pages middleware
                    // to rewrite the response using the logic defined by the developer when registering it.
                    context.HandleResponse();

                    return;
                }
            }

<<<<<<< HEAD
            await GetEventService(context.HttpContext.RequestServices)
                .PublishAsync(new OpenIddictServerEvents.ApplyLogoutResponse(context));
=======
            await _eventDispatcher.DispatchAsync(new OpenIddictServerEvents.ApplyLogoutResponse(context));
>>>>>>> 2bbd153f
        }
    }
}<|MERGE_RESOLUTION|>--- conflicted
+++ resolved
@@ -84,12 +84,8 @@
                 }
             }
 
-<<<<<<< HEAD
-            await GetEventService(context.HttpContext.RequestServices)
-                .PublishAsync(new OpenIddictServerEvents.ExtractLogoutRequest(context));
-=======
-            await _eventDispatcher.DispatchAsync(new OpenIddictServerEvents.ExtractLogoutRequest(context));
->>>>>>> 2bbd153f
+            await GetEventDispatcher(context.HttpContext.RequestServices)
+                .DispatchAsync(new OpenIddictServerEvents.ExtractLogoutRequest(context));
         }
 
         public override async Task ValidateLogoutRequest([NotNull] ValidateLogoutRequestContext context)
@@ -166,12 +162,8 @@
 
             context.Validate();
 
-<<<<<<< HEAD
-            await GetEventService(context.HttpContext.RequestServices)
-                .PublishAsync(new OpenIddictServerEvents.ValidateLogoutRequest(context));
-=======
-            await _eventDispatcher.DispatchAsync(new OpenIddictServerEvents.ValidateLogoutRequest(context));
->>>>>>> 2bbd153f
+            await GetEventDispatcher(context.HttpContext.RequestServices)
+                .DispatchAsync(new OpenIddictServerEvents.ValidateLogoutRequest(context));
         }
 
         public override async Task HandleLogoutRequest([NotNull] HandleLogoutRequestContext context)
@@ -219,12 +211,8 @@
                 return;
             }
 
-<<<<<<< HEAD
-            await GetEventService(context.HttpContext.RequestServices)
-                .PublishAsync(new OpenIddictServerEvents.HandleLogoutRequest(context));
-=======
-            await _eventDispatcher.DispatchAsync(new OpenIddictServerEvents.HandleLogoutRequest(context));
->>>>>>> 2bbd153f
+            await GetEventDispatcher(context.HttpContext.RequestServices)
+                .DispatchAsync(new OpenIddictServerEvents.HandleLogoutRequest(context));
         }
 
         public override async Task ApplyLogoutResponse([NotNull] ApplyLogoutResponseContext context)
@@ -268,12 +256,8 @@
                 }
             }
 
-<<<<<<< HEAD
-            await GetEventService(context.HttpContext.RequestServices)
-                .PublishAsync(new OpenIddictServerEvents.ApplyLogoutResponse(context));
-=======
-            await _eventDispatcher.DispatchAsync(new OpenIddictServerEvents.ApplyLogoutResponse(context));
->>>>>>> 2bbd153f
+            await GetEventDispatcher(context.HttpContext.RequestServices)
+                .DispatchAsync(new OpenIddictServerEvents.ApplyLogoutResponse(context));
         }
     }
 }