﻿/*
 * Licensed under the Apache License, Version 2.0 (http://www.apache.org/licenses/LICENSE-2.0)
 * See https://github.com/openiddict/openiddict-core for more information concerning
 * the license and the contributors participating to this project.
 */

using System.Threading.Tasks;
using AspNet.Security.OpenIdConnect.Server;
using JetBrains.Annotations;

namespace OpenIddict.Server
{
    public partial class OpenIddictServerProvider : OpenIdConnectServerProvider
    {
        public override Task ExtractUserinfoRequest([NotNull] ExtractUserinfoRequestContext context)
        {
            // Note: when enabling the userinfo endpoint, OpenIddict users are intended
            // to handle the userinfo requests in their own code (e.g in a MVC controller).
            // To avoid validating the access token twice, the default logic enforced by
            // the OpenID Connect server is bypassed using the ExtractUserinfoRequest event,
            // which is invoked before the access token is extracted from the userinfo request.

            // Invoke the rest of the pipeline to allow
            // the user code to handle the userinfo request.
            context.SkipToNextMiddleware();

<<<<<<< HEAD
            return Task.FromResult(0);
=======
            return base.ExtractUserinfoRequest(context);
>>>>>>> 943e9578
        }
    }
}<|MERGE_RESOLUTION|>--- conflicted
+++ resolved
@@ -24,11 +24,7 @@
             // the user code to handle the userinfo request.
             context.SkipToNextMiddleware();
 
-<<<<<<< HEAD
-            return Task.FromResult(0);
-=======
             return base.ExtractUserinfoRequest(context);
->>>>>>> 943e9578
         }
     }
 }