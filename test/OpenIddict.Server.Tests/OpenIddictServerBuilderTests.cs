--- conflicted
+++ resolved
@@ -7,7 +7,6 @@
 using System;
 using System.IdentityModel.Tokens.Jwt;
 using System.Reflection;
-using System.Threading;
 using System.Threading.Tasks;
 using AspNet.Security.OpenIdConnect.Primitives;
 using Microsoft.AspNetCore.DataProtection;
@@ -42,11 +41,6 @@
             // Arrange
             var services = CreateServices();
             var builder = CreateBuilder(services);
-<<<<<<< HEAD
-            var handler = new OpenIddictServerEventHandler<ApplyAuthorizationResponse>(
-                (notification, cancellationToken) => Task.FromResult(0));
-=======
->>>>>>> 9a068915
 
             // Act
             builder.AddEventHandler<ApplyAuthorizationResponse>(notification => Task.FromResult(OpenIddictServerEventState.Handled));
