--- conflicted
+++ resolved
@@ -186,12 +186,7 @@
                 await CreateAsync(application, cancellationToken);
             }
 
-<<<<<<< HEAD
-
-            return await CreateAsync(application, cancellationToken);
-=======
             return application;
->>>>>>> 173c8923
         }
 
         /// <summary>
