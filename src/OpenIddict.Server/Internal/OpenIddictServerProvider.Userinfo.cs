--- conflicted
+++ resolved
@@ -29,34 +29,20 @@
             // the user code to handle the userinfo request.
             context.SkipToNextMiddleware();
 
-<<<<<<< HEAD
-            return GetEventService(context.HttpContext.RequestServices)
-                .PublishAsync(new OpenIddictServerEvents.ExtractUserinfoRequest(context));
+            return GetEventDispatcher(context.HttpContext.RequestServices)
+                .DispatchAsync(new OpenIddictServerEvents.ExtractUserinfoRequest(context));
         }
 
         public override Task ValidateUserinfoRequest([NotNull] ValidateUserinfoRequestContext context)
-            => GetEventService(context.HttpContext.RequestServices)
-                .PublishAsync(new OpenIddictServerEvents.ValidateUserinfoRequest(context));
+            => GetEventDispatcher(context.HttpContext.RequestServices)
+                .DispatchAsync(new OpenIddictServerEvents.ValidateUserinfoRequest(context));
 
         public override Task HandleUserinfoRequest([NotNull] HandleUserinfoRequestContext context)
-            => GetEventService(context.HttpContext.RequestServices)
-                .PublishAsync(new OpenIddictServerEvents.HandleUserinfoRequest(context));
+            => GetEventDispatcher(context.HttpContext.RequestServices)
+                .DispatchAsync(new OpenIddictServerEvents.HandleUserinfoRequest(context));
 
         public override Task ApplyUserinfoResponse([NotNull] ApplyUserinfoResponseContext context)
-            => GetEventService(context.HttpContext.RequestServices)
-                .PublishAsync(new OpenIddictServerEvents.ApplyUserinfoResponse(context));
-=======
-            return _eventDispatcher.DispatchAsync(new OpenIddictServerEvents.ExtractUserinfoRequest(context));
-        }
-
-        public override Task ValidateUserinfoRequest([NotNull] ValidateUserinfoRequestContext context)
-            => _eventDispatcher.DispatchAsync(new OpenIddictServerEvents.ValidateUserinfoRequest(context));
-
-        public override Task HandleUserinfoRequest([NotNull] HandleUserinfoRequestContext context)
-            => _eventDispatcher.DispatchAsync(new OpenIddictServerEvents.HandleUserinfoRequest(context));
-
-        public override Task ApplyUserinfoResponse([NotNull] ApplyUserinfoResponseContext context)
-            => _eventDispatcher.DispatchAsync(new OpenIddictServerEvents.ApplyUserinfoResponse(context));
->>>>>>> 2bbd153f
+            => GetEventDispatcher(context.HttpContext.RequestServices)
+                .DispatchAsync(new OpenIddictServerEvents.ApplyUserinfoResponse(context));
     }
 }