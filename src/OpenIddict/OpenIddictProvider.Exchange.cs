﻿/*
 * Licensed under the Apache License, Version 2.0 (http://www.apache.org/licenses/LICENSE-2.0)
 * See https://github.com/openiddict/openiddict-core for more information concerning
 * the license and the contributors participating to this project.
 */

using System.Diagnostics;
using System.Threading.Tasks;
using AspNet.Security.OpenIdConnect.Extensions;
using AspNet.Security.OpenIdConnect.Primitives;
using AspNet.Security.OpenIdConnect.Server;
using JetBrains.Annotations;
using Microsoft.Extensions.DependencyInjection;
using Microsoft.Extensions.Logging;
using OpenIddict.Core;

namespace OpenIddict
{
    public partial class OpenIddictProvider<TApplication, TAuthorization, TScope, TToken> : OpenIdConnectServerProvider
        where TApplication : class where TAuthorization : class where TScope : class where TToken : class
    {
        public override async Task ValidateTokenRequest([NotNull] ValidateTokenRequestContext context)
        {
            var options = (OpenIddictOptions) context.Options;

            var applications = context.HttpContext.RequestServices.GetRequiredService<OpenIddictApplicationManager<TApplication>>();
            var logger = context.HttpContext.RequestServices.GetRequiredService<ILogger<OpenIddictProvider<TApplication, TAuthorization, TScope, TToken>>>();

            // Reject token requests that don't specify a supported grant type.
            if (!options.GrantTypes.Contains(context.Request.GrantType))
            {
                logger.LogError("The token request was rejected because the '{Grant}' " +
                                "grant is not supported.", context.Request.GrantType);

                context.Reject(
                    error: OpenIdConnectConstants.Errors.UnsupportedGrantType,
                    description: "The specified grant_type is not supported by this authorization server.");

                return;
            }

            // Reject token requests that specify scope=offline_access if the refresh token flow is not enabled.
            if (context.Request.HasScope(OpenIdConnectConstants.Scopes.OfflineAccess) &&
               !options.GrantTypes.Contains(OpenIdConnectConstants.GrantTypes.RefreshToken))
            {
                context.Reject(
                    error: OpenIdConnectConstants.Errors.InvalidRequest,
                    description: "The 'offline_access' scope is not allowed.");

                return;
            }

            // Optimization: the OpenID Connect server middleware automatically rejects grant_type=authorization_code
            // requests missing the redirect_uri parameter if one was specified in the initial authorization request.
            // Since OpenIddict doesn't allow redirect_uri-less authorization requests, an earlier check can be made here,
            // which saves the OpenID Connect server middleware from having to deserialize the authorization code ticket.
            // See http://openid.net/specs/openid-connect-core-1_0.html#TokenRequestValidation for more information.
            if (context.Request.IsAuthorizationCodeGrantType() && string.IsNullOrEmpty(context.Request.RedirectUri))
            {
                context.Reject(
                    error: OpenIdConnectConstants.Errors.InvalidRequest,
                    description: "The mandatory 'redirect_uri' parameter was missing.");

                return;
            }

            // Note: the OpenID Connect server middleware allows returning a refresh token with grant_type=client_credentials,
            // though it's usually not recommended by the OAuth2 specification. To encourage developers to make a new
            // grant_type=client_credentials request instead of using refresh tokens, OpenIddict uses a stricter policy
            // that rejects grant_type=client_credentials requests containing the 'offline_access' scope.
            // See https://tools.ietf.org/html/rfc6749#section-4.4.3 for more information.
            if (context.Request.IsClientCredentialsGrantType() &&
                context.Request.HasScope(OpenIdConnectConstants.Scopes.OfflineAccess))
            {
                context.Reject(
                    error: OpenIdConnectConstants.Errors.InvalidRequest,
                    description: "The 'offline_access' scope is not allowed when using grant_type=client_credentials.");

                return;
            }

            // Optimization: the OpenID Connect server middleware automatically rejects grant_type=client_credentials
            // requests when validation is skipped but an earlier check is made here to avoid making unnecessary
            // database roundtrips to retrieve the client application corresponding to the client_id.
            if (context.Request.IsClientCredentialsGrantType() && (string.IsNullOrEmpty(context.Request.ClientId) ||
                                                                   string.IsNullOrEmpty(context.Request.ClientSecret)))
            {
                context.Reject(
                    error: OpenIdConnectConstants.Errors.InvalidRequest,
                    description: "Client applications must be authenticated to use the client credentials grant.");

                return;
            }

            // At this stage, skip client authentication if the client identifier is missing
            // or reject the token request if client identification is set as required.
            // Note: the OpenID Connect server middleware will automatically ensure that
            // the calling application cannot use an authorization code or a refresh token
            // if it's not the intended audience, even if client authentication was skipped.
            if (string.IsNullOrEmpty(context.ClientId))
            {
                // Reject the request if client identification is mandatory.
                if (options.RequireClientIdentification)
                {
                    Logger.LogError("The token request was rejected becaused the " +
                                    "mandatory client_id parameter was missing or empty.");

                    context.Reject(
                        error: OpenIdConnectConstants.Errors.InvalidRequest,
                        description: "The mandatory 'client_id' parameter was missing.");

                    return;
                }

                logger.LogDebug("The token request validation process was partially skipped " +
                                "because the 'client_id' parameter was missing or empty.");

                context.Skip();

                return;
            }

            // Retrieve the application details corresponding to the requested client_id.
            var application = await applications.FindByClientIdAsync(context.ClientId, context.HttpContext.RequestAborted);
            if (application == null)
            {
                logger.LogError("The token request was rejected because the client " +
                                "application was not found: '{ClientId}'.", context.ClientId);

                context.Reject(
                    error: OpenIdConnectConstants.Errors.InvalidClient,
                    description: "Application not found in the database: ensure that your client_id is correct.");

                return;
            }

            if (await applications.IsPublicAsync(application, context.HttpContext.RequestAborted))
            {
                // Note: public applications are not allowed to use the client credentials grant.
                if (context.Request.IsClientCredentialsGrantType())
                {
                    logger.LogError("The token request was rejected because the public client application '{ClientId}' " +
                                    "was not allowed to use the client credentials grant.", context.Request.ClientId);

                    context.Reject(
                        error: OpenIdConnectConstants.Errors.UnauthorizedClient,
                        description: "Public clients are not allowed to use the client credentials grant.");

                    return;
                }

                // Reject tokens requests containing a client_secret when the client is a public application.
                if (!string.IsNullOrEmpty(context.ClientSecret))
                {
                    logger.LogError("The token request was rejected because the public application '{ClientId}' " +
                                    "was not allowed to send a client secret.", context.ClientId);

                    context.Reject(
                        error: OpenIdConnectConstants.Errors.InvalidRequest,
                        description: "Public clients are not allowed to send a client_secret.");

                    return;
                }

<<<<<<< HEAD
                logger.LogInformation("The token request validation process was not fully validated because " +
                                      "the client '{ClientId}' was a public application.", context.ClientId);
=======
                Logger.LogDebug("The token request validation process was not fully validated because " +
                                "the client '{ClientId}' was a public application.", context.ClientId);
>>>>>>> f95a17ac

                // If client authentication cannot be enforced, call context.Skip() to inform
                // the OpenID Connect server middleware that the caller cannot be fully trusted.
                context.Skip();

                return;
            }

            // Confidential and hybrid applications MUST authenticate
            // to protect them from impersonation attacks.
            if (string.IsNullOrEmpty(context.ClientSecret))
            {
<<<<<<< HEAD
                logger.LogError("The token request was rejected because the confidential application " +
=======
                Logger.LogError("The token request was rejected because the confidential or hybrid application " +
>>>>>>> f95a17ac
                                "'{ClientId}' didn't specify a client secret.", context.ClientId);

                context.Reject(
                    error: OpenIdConnectConstants.Errors.InvalidClient,
                    description: "Missing credentials: ensure that you specified a client_secret.");

                return;
            }

            if (!await applications.ValidateClientSecretAsync(application, context.ClientSecret, context.HttpContext.RequestAborted))
            {
<<<<<<< HEAD
                logger.LogError("The token request was rejected because the confidential application " +
=======
                Logger.LogError("The token request was rejected because the confidential or hybrid application " +
>>>>>>> f95a17ac
                                "'{ClientId}' didn't specify valid client credentials.", context.ClientId);

                context.Reject(
                    error: OpenIdConnectConstants.Errors.InvalidClient,
                    description: "Invalid credentials: ensure that you specified a correct client_secret.");

                return;
            }

            context.Validate();
        }

        public override async Task HandleTokenRequest([NotNull] HandleTokenRequestContext context)
        {
            var options = (OpenIddictOptions) context.Options;

            var authorizations = context.HttpContext.RequestServices.GetRequiredService<OpenIddictAuthorizationManager<TAuthorization>>();
            var logger = context.HttpContext.RequestServices.GetRequiredService<ILogger<OpenIddictProvider<TApplication, TAuthorization, TScope, TToken>>>();
            var tokens = context.HttpContext.RequestServices.GetRequiredService<OpenIddictTokenManager<TToken>>();

            if (options.DisableTokenRevocation || (!context.Request.IsAuthorizationCodeGrantType() &&
                                                   !context.Request.IsRefreshTokenGrantType()))
            {
                // Invoke the rest of the pipeline to allow
                // the user code to handle the token request.
                context.SkipToNextMiddleware();

                return;
            }

            Debug.Assert(context.Ticket != null, "The authentication ticket shouldn't be null.");

            // Extract the token identifier from the authentication ticket.
            var identifier = context.Ticket.GetProperty(OpenIdConnectConstants.Properties.TokenId);
            Debug.Assert(!string.IsNullOrEmpty(identifier), "The authentication ticket should contain a ticket identifier.");

            // Store the original authorization code/refresh token so it can be later retrieved.
            context.Request.SetProperty(OpenIddictConstants.Properties.TokenId, identifier);

            if (context.Request.IsAuthorizationCodeGrantType())
            {
                // Retrieve the authorization code from the database and ensure it is still valid.
                var token = await tokens.FindByIdAsync(identifier, context.HttpContext.RequestAborted);
                if (token == null)
                {
                    logger.LogError("The token request was rejected because the authorization code was no longer valid.");

                    context.Reject(
                        error: OpenIdConnectConstants.Errors.InvalidGrant,
                        description: "The specified authorization code is no longer valid.");

                    return;
                }

                // If the authorization code is already marked as redeemed, this may indicate that the authorization
                // code was compromised. In this case, revoke the authorization and all the associated tokens. 
                // See https://tools.ietf.org/html/rfc6749#section-10.5 for more information.
                if (await tokens.IsRedeemedAsync(token, context.HttpContext.RequestAborted))
                {
                    var key = context.Ticket.GetProperty(OpenIddictConstants.Properties.AuthorizationId);
                    if (!string.IsNullOrEmpty(key))
                    {
                        var authorization = await authorizations.FindByIdAsync(key, context.HttpContext.RequestAborted);
                        if (authorization != null)
                        {
                            logger.LogInformation("The authorization '{Identifier}' was automatically revoked.", key);

                            await authorizations.RevokeAsync(authorization, context.HttpContext.RequestAborted);
                        }

                        var items = await tokens.FindByAuthorizationIdAsync(key, context.HttpContext.RequestAborted);
                        for (var index = 0; index < items.Length; index++)
                        {
                            logger.LogInformation("The compromised token '{Identifier}' was automatically revoked.",
                                await tokens.GetIdAsync(items[index], context.HttpContext.RequestAborted));

                            await tokens.RevokeAsync(items[index], context.HttpContext.RequestAborted);
                        }
                    }

                    logger.LogError("The token request was rejected because the authorization code was already redeemed.");

                    context.Reject(
                        error: OpenIdConnectConstants.Errors.InvalidGrant,
                        description: "The specified authorization code has already been redeemed.");

                    return;
                }

                else if (!await tokens.IsValidAsync(token, context.HttpContext.RequestAborted))
                {
                    logger.LogError("The token request was rejected because the authorization code was no longer valid.");

                    context.Reject(
                        error: OpenIdConnectConstants.Errors.InvalidGrant,
                        description: "The specified authorization code is no longer valid.");

                    return;
                }

                // Mark the authorization code as redeemed to prevent token reuse.
                await tokens.RedeemAsync(token, context.HttpContext.RequestAborted);
            }

            else
            {
                // Retrieve the token from the database and ensure it is still valid.
                var token = await tokens.FindByIdAsync(identifier, context.HttpContext.RequestAborted);
                if (token == null)
                {
                    logger.LogError("The token request was rejected because the refresh token was already redeemed.");

                    context.Reject(
                        error: OpenIdConnectConstants.Errors.InvalidGrant,
                        description: "The specified refresh token is no longer valid.");

                    return;
                }

                else if (await tokens.IsRedeemedAsync(token, context.HttpContext.RequestAborted))
                {
                    logger.LogError("The token request was rejected because the refresh token was no longer valid.");

                    context.Reject(
                        error: OpenIdConnectConstants.Errors.InvalidGrant,
                        description: "The specified refresh token has already been redeemed.");

                    return;
                }

                else if (!await tokens.IsValidAsync(token, context.HttpContext.RequestAborted))
                {
                    logger.LogError("The token request was rejected because the refresh token was no longer valid.");

                    context.Reject(
                        error: OpenIdConnectConstants.Errors.InvalidGrant,
                        description: "The specified refresh token is no longer valid.");

                    return;
                }

                // When rolling tokens are enabled, immediately
                // redeem the refresh token to prevent future reuse.
                // See https://tools.ietf.org/html/rfc6749#section-6.
                if (options.UseRollingTokens)
                {
                    await tokens.RedeemAsync(token, context.HttpContext.RequestAborted);
                }
            }

            // Invoke the rest of the pipeline to allow
            // the user code to handle the token request.
            context.SkipToNextMiddleware();
        }
    }
}<|MERGE_RESOLUTION|>--- conflicted
+++ resolved
@@ -102,7 +102,7 @@
                 // Reject the request if client identification is mandatory.
                 if (options.RequireClientIdentification)
                 {
-                    Logger.LogError("The token request was rejected becaused the " +
+                    logger.LogError("The token request was rejected becaused the " +
                                     "mandatory client_id parameter was missing or empty.");
 
                     context.Reject(
@@ -162,13 +162,8 @@
                     return;
                 }
 
-<<<<<<< HEAD
-                logger.LogInformation("The token request validation process was not fully validated because " +
-                                      "the client '{ClientId}' was a public application.", context.ClientId);
-=======
-                Logger.LogDebug("The token request validation process was not fully validated because " +
+                logger.LogDebug("The token request validation process was not fully validated because " +
                                 "the client '{ClientId}' was a public application.", context.ClientId);
->>>>>>> f95a17ac
 
                 // If client authentication cannot be enforced, call context.Skip() to inform
                 // the OpenID Connect server middleware that the caller cannot be fully trusted.
@@ -181,11 +176,7 @@
             // to protect them from impersonation attacks.
             if (string.IsNullOrEmpty(context.ClientSecret))
             {
-<<<<<<< HEAD
-                logger.LogError("The token request was rejected because the confidential application " +
-=======
-                Logger.LogError("The token request was rejected because the confidential or hybrid application " +
->>>>>>> f95a17ac
+                logger.LogError("The token request was rejected because the confidential or hybrid application " +
                                 "'{ClientId}' didn't specify a client secret.", context.ClientId);
 
                 context.Reject(
@@ -197,11 +188,7 @@
 
             if (!await applications.ValidateClientSecretAsync(application, context.ClientSecret, context.HttpContext.RequestAborted))
             {
-<<<<<<< HEAD
-                logger.LogError("The token request was rejected because the confidential application " +
-=======
-                Logger.LogError("The token request was rejected because the confidential or hybrid application " +
->>>>>>> f95a17ac
+                logger.LogError("The token request was rejected because the confidential or hybrid application " +
                                 "'{ClientId}' didn't specify valid client credentials.", context.ClientId);
 
                 context.Reject(
