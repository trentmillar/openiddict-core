--- conflicted
+++ resolved
@@ -199,35 +199,5 @@
 
             return Context.SaveChangesAsync(cancellationToken);
         }
-<<<<<<< HEAD
-
-        /// <summary>
-        /// Sets the scope properties based on the specified descriptor.
-        /// </summary>
-        /// <param name="scope">The scope to update.</param>
-        /// <param name="descriptor">The scope descriptor.</param>
-        /// <param name="cancellationToken">The <see cref="CancellationToken"/> that can be used to abort the operation.</param>
-        /// <returns>
-        /// A <see cref="Task"/> that can be used to monitor the asynchronous operation.
-        /// </returns>
-        protected virtual Task BindAsync([NotNull] TScope scope, [NotNull] OpenIddictScopeDescriptor descriptor, CancellationToken cancellationToken)
-        {
-            if (scope == null)
-            {
-                throw new ArgumentNullException(nameof(scope));
-            }
-
-            if (descriptor == null)
-            {
-                throw new ArgumentNullException(nameof(descriptor));
-            }
-
-            scope.Description = descriptor.Description;
-            scope.Name = descriptor.Name;
-
-            return Task.FromResult(0);
-        }
-=======
->>>>>>> 02d5ff71
     }
 }