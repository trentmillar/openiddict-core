--- conflicted
+++ resolved
@@ -129,6 +129,48 @@
         }
 
         [Fact]
+        public void UseOpenIddict_ThrowsAnExceptionWhenUsingReferenceTokensWithTokenRevocationDisabled()
+        {
+            // Arrange
+            var services = new ServiceCollection();
+            services.AddDataProtection();
+
+            services.AddOpenIddict()
+                .EnableAuthorizationEndpoint("/connect/authorize")
+                .AllowImplicitFlow()
+                .DisableTokenRevocation()
+                .UseReferenceTokens();
+
+            var builder = new ApplicationBuilder(services.BuildServiceProvider());
+
+            // Act and assert
+            var exception = Assert.Throws<InvalidOperationException>(() => builder.UseOpenIddict());
+
+            Assert.Equal("Reference tokens cannot be used when disabling token revocation.", exception.Message);
+        }
+
+        [Fact]
+        public void UseOpenIddict_ThrowsAnExceptionWhenUsingReferenceTokensIfAnAccessTokenHandlerIsSet()
+        {
+            // Arrange
+            var services = new ServiceCollection();
+            services.AddDataProtection();
+
+            services.AddOpenIddict()
+                .EnableAuthorizationEndpoint("/connect/authorize")
+                .AllowImplicitFlow()
+                .UseReferenceTokens()
+                .UseJsonWebTokens();
+
+            var builder = new ApplicationBuilder(services.BuildServiceProvider());
+
+            // Act and assert
+            var exception = Assert.Throws<InvalidOperationException>(() => builder.UseOpenIddict());
+
+            Assert.Equal("Reference tokens cannot be used when configuring JWT as the access token format.", exception.Message);
+        }
+
+        [Fact]
         public void UseOpenIddict_ThrowsAnExceptionWhenNoSigningKeyIsRegisteredIfTheImplicitFlowIsEnabled()
         {
             // Arrange
@@ -760,52 +802,30 @@
             // Act
             builder.UseJsonWebTokens();
 
-<<<<<<< HEAD
-=======
-            var options = GetOptions(services);
-
-            // Assert
-            Assert.IsType<JwtSecurityTokenHandler>(options.AccessTokenHandler);
+            var provider = services.BuildServiceProvider();
+            var options = provider.GetRequiredService<IOptions<OpenIddictOptions>>();
+
+            // Assert
+            Assert.IsType<JwtSecurityTokenHandler>(options.Value.AccessTokenHandler);
         }
 
         [Fact]
         public void UseReferenceTokens_ReferenceTokensAreEnabled()
         {
             // Arrange
-            var services = CreateServices();
+            var services = new ServiceCollection();
+            services.AddOptions();
+
             var builder = new OpenIddictBuilder(services);
 
             // Act
             builder.UseReferenceTokens();
 
-            var options = GetOptions(services);
-
-            // Assert
-            Assert.True(options.UseReferenceTokens);
-        }
-
-        private static IServiceCollection CreateServices()
-        {
-            var services = new ServiceCollection();
-            services.AddAuthentication();
-            services.AddDistributedMemoryCache();
-            services.AddLogging();
-            services.AddSingleton<IHostingEnvironment, HostingEnvironment>();
-
-            return services;
-        }
-
-        private static OpenIddictOptions GetOptions(IServiceCollection services)
-        {
-            services.RemoveAll<IPostConfigureOptions<OpenIdConnectServerOptions>>();
-            services.RemoveAll<IPostConfigureOptions<OpenIddictOptions>>();
-
->>>>>>> 524fe6f0
-            var provider = services.BuildServiceProvider();
-            var options = provider.GetRequiredService<IOptions<OpenIddictOptions>>();
-
-            // Assert
-            Assert.IsType(typeof(JwtSecurityTokenHandler), options.Value.AccessTokenHandler);
+            var provider = services.BuildServiceProvider();
+            var options = provider.GetRequiredService<IOptions<OpenIddictOptions>>();
+
+            // Assert
+            Assert.True(options.Value.UseReferenceTokens);
         }
     }
 }