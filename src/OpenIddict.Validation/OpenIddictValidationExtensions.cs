﻿/*
 * Licensed under the Apache License, Version 2.0 (http://www.apache.org/licenses/LICENSE-2.0)
 * See https://github.com/openiddict/openiddict-core for more information concerning
 * the license and the contributors participating to this project.
 */

using System;
<<<<<<< HEAD
using System.Text;
using AspNet.Security.OAuth.Validation;
using JetBrains.Annotations;
using Microsoft.AspNetCore.Authentication;
using Microsoft.AspNetCore.Builder;
using Microsoft.AspNetCore.DataProtection;
=======
using AspNet.Security.OAuth.Validation;
using JetBrains.Annotations;
using Microsoft.AspNetCore.Authentication;
using Microsoft.Extensions.DependencyInjection.Extensions;
>>>>>>> 9515954a
using Microsoft.Extensions.Options;
using OpenIddict.Core;
using OpenIddict.Validation;

namespace Microsoft.Extensions.DependencyInjection
{
    public static class OpenIddictValidationExtensions
    {
        /// <summary>
        /// Registers the OpenIddict token validation services in the DI container.
        /// </summary>
        /// <param name="builder">The services builder used by OpenIddict to register new services.</param>
        /// <remarks>This extension can be safely called multiple times.</remarks>
        /// <returns>The <see cref="OpenIddictValidationBuilder"/>.</returns>
        public static OpenIddictValidationBuilder AddValidation([NotNull] this OpenIddictBuilder builder)
        {
            if (builder == null)
            {
                throw new ArgumentNullException(nameof(builder));
            }

            builder.Services.AddAuthentication();

<<<<<<< HEAD
=======
            builder.Services.TryAddScoped<OpenIddictValidationHandler>();

            // Note: TryAddEnumerable() is used here to ensure the initializer is only registered once.
            builder.Services.TryAddEnumerable(new[]
            {
                ServiceDescriptor.Singleton<IPostConfigureOptions<OpenIddictValidationOptions>, OpenIddictValidationInitializer>(),
                ServiceDescriptor.Singleton<IPostConfigureOptions<OpenIddictValidationOptions>, OAuthValidationInitializer>()
            });

            // Register the OpenIddict validation handler in the authentication options,
            // so it can be discovered by the default authentication handler provider.
            builder.Services.Configure<AuthenticationOptions>(options =>
            {
                // Note: this method is guaranteed to be idempotent. To prevent multiple schemes from being
                // registered (which would result in an exception being thrown), a manual check is made here.
                if (options.SchemeMap.ContainsKey(OpenIddictValidationDefaults.AuthenticationScheme))
                {
                    return;
                }

                options.AddScheme(OpenIddictValidationDefaults.AuthenticationScheme, scheme =>
                {
                    scheme.HandlerType = typeof(OpenIddictValidationHandler);
                });
            });

>>>>>>> 9515954a
            return new OpenIddictValidationBuilder(builder.Services);
        }

        /// <summary>
        /// Registers the OpenIddict token validation services in the DI container.
        /// </summary>
        /// <param name="builder">The services builder used by OpenIddict to register new services.</param>
        /// <param name="configuration">The configuration delegate used to configure the validation services.</param>
        /// <remarks>This extension can be safely called multiple times.</remarks>
        /// <returns>The <see cref="OpenIddictBuilder"/>.</returns>
        public static OpenIddictBuilder AddValidation(
            [NotNull] this OpenIddictBuilder builder,
            [NotNull] Action<OpenIddictValidationBuilder> configuration)
        {
            if (builder == null)
            {
                throw new ArgumentNullException(nameof(builder));
            }

            if (configuration == null)
            {
                throw new ArgumentNullException(nameof(configuration));
            }

            configuration(builder.AddValidation());

            return builder;
        }

        /// <summary>
        /// Registers the OpenIddict validation middleware in the ASP.NET Core pipeline.
        /// </summary>
        /// <param name="app">The application builder used to register middleware instances.</param>
        /// <returns>The <see cref="IApplicationBuilder"/>.</returns>
        public static IApplicationBuilder UseOpenIddictValidation([NotNull] this IApplicationBuilder app)
        {
            if (app == null)
            {
                throw new ArgumentNullException(nameof(app));
            }

            var configuration = app.ApplicationServices.GetRequiredService<IOptions<OpenIddictCoreOptions>>().Value;

            var options = app.ApplicationServices.GetRequiredService<IOptions<OpenIddictValidationOptions>>().Value;
            if (options.Events == null)
            {
                options.Events = new OAuthValidationEvents();
            }

            if (options.DataProtectionProvider == null)
            {
                options.DataProtectionProvider = app.ApplicationServices.GetDataProtectionProvider();
            }

            if (options.UseReferenceTokens && options.AccessTokenFormat == null)
            {
                var protector = options.DataProtectionProvider.CreateProtector(
                    "OpenIdConnectServerHandler",
                    nameof(options.AccessTokenFormat),
                    nameof(options.UseReferenceTokens), "ASOS");

                options.AccessTokenFormat = new TicketDataFormat(protector);
            }

            if (options.TokenType == null)
            {
                options.TokenType = configuration.DefaultTokenType;
            }

            if (options.UseReferenceTokens)
            {
                if (options.TokenType == null)
                {
                    throw new InvalidOperationException(new StringBuilder()
                        .AppendLine("The entity types must be configured for the token validation services to work correctly.")
                        .Append("To configure the entities, use either 'services.AddOpenIddict().AddCore().UseDefaultModels()' ")
                        .Append("or 'services.AddOpenIddict().AddCore().UseCustomModels()'.")
                        .ToString());
                }

                return app.UseMiddleware(typeof(OpenIddictValidationMiddleware<>)
                    .MakeGenericType(options.TokenType), new OptionsWrapper<OpenIddictValidationOptions>(options));
            }

            return app.UseMiddleware<OpenIddictValidationMiddleware>(new OptionsWrapper<OpenIddictValidationOptions>(options));
        }
    }
}<|MERGE_RESOLUTION|>--- conflicted
+++ resolved
@@ -5,21 +5,11 @@
  */
 
 using System;
-<<<<<<< HEAD
-using System.Text;
-using AspNet.Security.OAuth.Validation;
 using JetBrains.Annotations;
 using Microsoft.AspNetCore.Authentication;
 using Microsoft.AspNetCore.Builder;
 using Microsoft.AspNetCore.DataProtection;
-=======
-using AspNet.Security.OAuth.Validation;
-using JetBrains.Annotations;
-using Microsoft.AspNetCore.Authentication;
-using Microsoft.Extensions.DependencyInjection.Extensions;
->>>>>>> 9515954a
 using Microsoft.Extensions.Options;
-using OpenIddict.Core;
 using OpenIddict.Validation;
 
 namespace Microsoft.Extensions.DependencyInjection
@@ -41,35 +31,6 @@
 
             builder.Services.AddAuthentication();
 
-<<<<<<< HEAD
-=======
-            builder.Services.TryAddScoped<OpenIddictValidationHandler>();
-
-            // Note: TryAddEnumerable() is used here to ensure the initializer is only registered once.
-            builder.Services.TryAddEnumerable(new[]
-            {
-                ServiceDescriptor.Singleton<IPostConfigureOptions<OpenIddictValidationOptions>, OpenIddictValidationInitializer>(),
-                ServiceDescriptor.Singleton<IPostConfigureOptions<OpenIddictValidationOptions>, OAuthValidationInitializer>()
-            });
-
-            // Register the OpenIddict validation handler in the authentication options,
-            // so it can be discovered by the default authentication handler provider.
-            builder.Services.Configure<AuthenticationOptions>(options =>
-            {
-                // Note: this method is guaranteed to be idempotent. To prevent multiple schemes from being
-                // registered (which would result in an exception being thrown), a manual check is made here.
-                if (options.SchemeMap.ContainsKey(OpenIddictValidationDefaults.AuthenticationScheme))
-                {
-                    return;
-                }
-
-                options.AddScheme(OpenIddictValidationDefaults.AuthenticationScheme, scheme =>
-                {
-                    scheme.HandlerType = typeof(OpenIddictValidationHandler);
-                });
-            });
-
->>>>>>> 9515954a
             return new OpenIddictValidationBuilder(builder.Services);
         }
 
@@ -111,14 +72,7 @@
                 throw new ArgumentNullException(nameof(app));
             }
 
-            var configuration = app.ApplicationServices.GetRequiredService<IOptions<OpenIddictCoreOptions>>().Value;
-
             var options = app.ApplicationServices.GetRequiredService<IOptions<OpenIddictValidationOptions>>().Value;
-            if (options.Events == null)
-            {
-                options.Events = new OAuthValidationEvents();
-            }
-
             if (options.DataProtectionProvider == null)
             {
                 options.DataProtectionProvider = app.ApplicationServices.GetDataProtectionProvider();
@@ -134,26 +88,6 @@
                 options.AccessTokenFormat = new TicketDataFormat(protector);
             }
 
-            if (options.TokenType == null)
-            {
-                options.TokenType = configuration.DefaultTokenType;
-            }
-
-            if (options.UseReferenceTokens)
-            {
-                if (options.TokenType == null)
-                {
-                    throw new InvalidOperationException(new StringBuilder()
-                        .AppendLine("The entity types must be configured for the token validation services to work correctly.")
-                        .Append("To configure the entities, use either 'services.AddOpenIddict().AddCore().UseDefaultModels()' ")
-                        .Append("or 'services.AddOpenIddict().AddCore().UseCustomModels()'.")
-                        .ToString());
-                }
-
-                return app.UseMiddleware(typeof(OpenIddictValidationMiddleware<>)
-                    .MakeGenericType(options.TokenType), new OptionsWrapper<OpenIddictValidationOptions>(options));
-            }
-
             return app.UseMiddleware<OpenIddictValidationMiddleware>(new OptionsWrapper<OpenIddictValidationOptions>(options));
         }
     }
