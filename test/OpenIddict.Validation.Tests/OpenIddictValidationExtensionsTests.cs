﻿/*
 * Licensed under the Apache License, Version 2.0 (http://www.apache.org/licenses/LICENSE-2.0)
 * See https://github.com/openiddict/openiddict-core for more information concerning
 * the license and the contributors participating to this project.
 */

using System;
<<<<<<< HEAD
=======
using System.Text;
using AspNet.Security.OAuth.Validation;
using Microsoft.AspNetCore.Authentication;
>>>>>>> ab34bdae
using Microsoft.Extensions.DependencyInjection;
using Microsoft.Extensions.Logging;
using Microsoft.Extensions.Options;
using Xunit;

namespace OpenIddict.Validation.Tests
{
    public class OpenIddictValidationExtensionsTests
    {
        [Fact]
        public void AddValidation_ThrowsAnExceptionForNullBuilder()
        {
            // Arrange
            var builder = (OpenIddictBuilder) null;

            // Act and assert
            var exception = Assert.Throws<ArgumentNullException>(() => builder.AddValidation());

            Assert.Equal("builder", exception.ParamName);
        }

        [Fact]
        public void AddValidation_ThrowsAnExceptionForNullConfiguration()
        {
            // Arrange
            var services = new ServiceCollection();
            var builder = new OpenIddictBuilder(services);

            // Act and assert
            var exception = Assert.Throws<ArgumentNullException>(() => builder.AddValidation(configuration: null));

            Assert.Equal("configuration", exception.ParamName);
        }

        [Fact]
        public void AddValidation_RegistersLoggingServices()
        {
            // Arrange
            var services = new ServiceCollection();
            var builder = new OpenIddictBuilder(services);

            // Act
            builder.AddValidation();

            // Assert
            Assert.Contains(services, service => service.ServiceType == typeof(ILogger<>));
        }

        [Fact]
        public void AddValidation_RegistersOptionsServices()
        {
            // Arrange
            var services = new ServiceCollection();
            var builder = new OpenIddictBuilder(services);

            // Act
            builder.AddValidation();

            // Assert
            Assert.Contains(services, service => service.ServiceType == typeof(IOptions<>));
        }

        [Fact]
        public void AddValidation_RegistersEventService()
        {
            // Arrange
            var services = new ServiceCollection();
            var builder = new OpenIddictBuilder(services);

            // Act
            builder.AddValidation();

            // Assert
            Assert.Contains(services, service => service.Lifetime == ServiceLifetime.Scoped &&
                                                 service.ServiceType == typeof(IOpenIddictValidationEventService) &&
                                                 service.ImplementationType == typeof(OpenIddictValidationEventService));
        }
<<<<<<< HEAD
=======

        [Fact]
        public void AddValidation_RegistersHandler()
        {
            // Arrange
            var services = new ServiceCollection();
            var builder = new OpenIddictBuilder(services);

            // Act
            builder.AddValidation();

            // Assert
            Assert.Contains(services, service => service.Lifetime == ServiceLifetime.Scoped &&
                                                 service.ServiceType == typeof(OpenIddictValidationHandler) &&
                                                 service.ImplementationType == typeof(OpenIddictValidationHandler));
        }

        [Fact]
        public void AddValidation_RegistersProvider()
        {
            // Arrange
            var services = new ServiceCollection();
            var builder = new OpenIddictBuilder(services);

            // Act
            builder.AddValidation();

            // Assert
            Assert.Contains(services, service => service.Lifetime == ServiceLifetime.Scoped &&
                                                 service.ServiceType == typeof(OpenIddictValidationProvider) &&
                                                 service.ImplementationType == typeof(OpenIddictValidationProvider));
        }

        [Theory]
        [InlineData(typeof(IPostConfigureOptions<OpenIddictValidationOptions>), typeof(OpenIddictValidationInitializer))]
        [InlineData(typeof(IPostConfigureOptions<OpenIddictValidationOptions>), typeof(OAuthValidationInitializer))]
        public void AddValidation_RegistersInitializers(Type serviceType, Type implementationType)
        {
            // Arrange
            var services = new ServiceCollection();
            var builder = new OpenIddictBuilder(services);

            // Act
            builder.AddValidation();

            // Assert
            Assert.Contains(services, service => service.ServiceType == serviceType &&
                                                 service.ImplementationType == implementationType);
        }

        [Fact]
        public void AddValidation_RegistersAuthenticationScheme()
        {
            // Arrange
            var services = new ServiceCollection();
            var builder = new OpenIddictBuilder(services);

            // Act
            builder.AddValidation();

            // Assert
            var provider = services.BuildServiceProvider();
            var options = provider.GetRequiredService<IOptions<AuthenticationOptions>>().Value;

            Assert.Contains(options.Schemes, scheme => scheme.Name == OpenIddictValidationDefaults.AuthenticationScheme &&
                                                       scheme.HandlerType == typeof(OpenIddictValidationHandler));
        }

        [Fact]
        public void AddValidation_ThrowsAnExceptionWhenSchemeIsAlreadyRegisteredWithDifferentHandlerType()
        {
            // Arrange
            var services = new ServiceCollection();
            services.AddAuthentication()
                .AddOAuthValidation();

            var builder = new OpenIddictBuilder(services);

            // Act
            builder.AddValidation();

            // Assert
            var provider = services.BuildServiceProvider();
            var exception = Assert.Throws<InvalidOperationException>(delegate
            {
                return provider.GetRequiredService<IOptions<AuthenticationOptions>>().Value;
            });

            Assert.Equal(new StringBuilder()
                .AppendLine("The OpenIddict validation handler cannot be registered as an authentication scheme.")
                .AppendLine("This may indicate that an instance of the OAuth validation handler was registered.")
                .Append("Make sure that 'services.AddAuthentication().AddOAuthValidation()' is not used.")
                .ToString(), exception.Message);
        }

        [Fact]
        public void AddValidation_CanBeSafelyInvokedMultipleTimes()
        {
            // Arrange
            var services = new ServiceCollection();
            var builder = new OpenIddictBuilder(services);

            // Act and assert
            builder.AddValidation();
            builder.AddValidation();
            builder.AddValidation();
        }
>>>>>>> ab34bdae
    }
}<|MERGE_RESOLUTION|>--- conflicted
+++ resolved
@@ -5,12 +5,9 @@
  */
 
 using System;
-<<<<<<< HEAD
-=======
 using System.Text;
 using AspNet.Security.OAuth.Validation;
-using Microsoft.AspNetCore.Authentication;
->>>>>>> ab34bdae
+using Microsoft.AspNetCore.Builder.Internal;
 using Microsoft.Extensions.DependencyInjection;
 using Microsoft.Extensions.Logging;
 using Microsoft.Extensions.Options;
@@ -88,102 +85,6 @@
                                                  service.ServiceType == typeof(IOpenIddictValidationEventService) &&
                                                  service.ImplementationType == typeof(OpenIddictValidationEventService));
         }
-<<<<<<< HEAD
-=======
-
-        [Fact]
-        public void AddValidation_RegistersHandler()
-        {
-            // Arrange
-            var services = new ServiceCollection();
-            var builder = new OpenIddictBuilder(services);
-
-            // Act
-            builder.AddValidation();
-
-            // Assert
-            Assert.Contains(services, service => service.Lifetime == ServiceLifetime.Scoped &&
-                                                 service.ServiceType == typeof(OpenIddictValidationHandler) &&
-                                                 service.ImplementationType == typeof(OpenIddictValidationHandler));
-        }
-
-        [Fact]
-        public void AddValidation_RegistersProvider()
-        {
-            // Arrange
-            var services = new ServiceCollection();
-            var builder = new OpenIddictBuilder(services);
-
-            // Act
-            builder.AddValidation();
-
-            // Assert
-            Assert.Contains(services, service => service.Lifetime == ServiceLifetime.Scoped &&
-                                                 service.ServiceType == typeof(OpenIddictValidationProvider) &&
-                                                 service.ImplementationType == typeof(OpenIddictValidationProvider));
-        }
-
-        [Theory]
-        [InlineData(typeof(IPostConfigureOptions<OpenIddictValidationOptions>), typeof(OpenIddictValidationInitializer))]
-        [InlineData(typeof(IPostConfigureOptions<OpenIddictValidationOptions>), typeof(OAuthValidationInitializer))]
-        public void AddValidation_RegistersInitializers(Type serviceType, Type implementationType)
-        {
-            // Arrange
-            var services = new ServiceCollection();
-            var builder = new OpenIddictBuilder(services);
-
-            // Act
-            builder.AddValidation();
-
-            // Assert
-            Assert.Contains(services, service => service.ServiceType == serviceType &&
-                                                 service.ImplementationType == implementationType);
-        }
-
-        [Fact]
-        public void AddValidation_RegistersAuthenticationScheme()
-        {
-            // Arrange
-            var services = new ServiceCollection();
-            var builder = new OpenIddictBuilder(services);
-
-            // Act
-            builder.AddValidation();
-
-            // Assert
-            var provider = services.BuildServiceProvider();
-            var options = provider.GetRequiredService<IOptions<AuthenticationOptions>>().Value;
-
-            Assert.Contains(options.Schemes, scheme => scheme.Name == OpenIddictValidationDefaults.AuthenticationScheme &&
-                                                       scheme.HandlerType == typeof(OpenIddictValidationHandler));
-        }
-
-        [Fact]
-        public void AddValidation_ThrowsAnExceptionWhenSchemeIsAlreadyRegisteredWithDifferentHandlerType()
-        {
-            // Arrange
-            var services = new ServiceCollection();
-            services.AddAuthentication()
-                .AddOAuthValidation();
-
-            var builder = new OpenIddictBuilder(services);
-
-            // Act
-            builder.AddValidation();
-
-            // Assert
-            var provider = services.BuildServiceProvider();
-            var exception = Assert.Throws<InvalidOperationException>(delegate
-            {
-                return provider.GetRequiredService<IOptions<AuthenticationOptions>>().Value;
-            });
-
-            Assert.Equal(new StringBuilder()
-                .AppendLine("The OpenIddict validation handler cannot be registered as an authentication scheme.")
-                .AppendLine("This may indicate that an instance of the OAuth validation handler was registered.")
-                .Append("Make sure that 'services.AddAuthentication().AddOAuthValidation()' is not used.")
-                .ToString(), exception.Message);
-        }
 
         [Fact]
         public void AddValidation_CanBeSafelyInvokedMultipleTimes()
@@ -197,6 +98,49 @@
             builder.AddValidation();
             builder.AddValidation();
         }
->>>>>>> ab34bdae
+
+        [Fact]
+        public void UseOpenIddictValidation_ThrowsAnExceptionWhenEventsAreNull()
+        {
+            // Arrange
+            var services = new ServiceCollection();
+            services.AddOpenIddict()
+                .AddValidation()
+                    .Configure(options => options.Events = null);
+
+            var builder = new ApplicationBuilder(services.BuildServiceProvider());
+
+            // Act and assert
+            var exception = Assert.Throws<InvalidOperationException>(() => builder.UseOpenIddictValidation());
+
+            Assert.Equal(new StringBuilder()
+                .AppendLine("OpenIddict can only be used with its built-in validation provider.")
+                .AppendLine("This error may indicate that 'OpenIddictValidationOptions.Events' was manually set.")
+                .Append("To execute custom request handling logic, consider registering an event handler using ")
+                .Append("the generic 'services.AddOpenIddict().AddValidation().AddEventHandler()' method.")
+                .ToString(), exception.Message);
+        }
+
+        [Fact]
+        public void UseOpenIddictValidation_ThrowsAnExceptionWhenEventsTypeIsIncompatible()
+        {
+            // Arrange
+            var services = new ServiceCollection();
+            services.AddOpenIddict()
+                .AddValidation()
+                    .Configure(options => options.Events = new OAuthValidationEvents());
+
+            var builder = new ApplicationBuilder(services.BuildServiceProvider());
+
+            // Act and assert
+            var exception = Assert.Throws<InvalidOperationException>(() => builder.UseOpenIddictValidation());
+
+            Assert.Equal(new StringBuilder()
+                .AppendLine("OpenIddict can only be used with its built-in validation provider.")
+                .AppendLine("This error may indicate that 'OpenIddictValidationOptions.Events' was manually set.")
+                .Append("To execute custom request handling logic, consider registering an event handler using ")
+                .Append("the generic 'services.AddOpenIddict().AddValidation().AddEventHandler()' method.")
+                .ToString(), exception.Message);
+        }
     }
 }