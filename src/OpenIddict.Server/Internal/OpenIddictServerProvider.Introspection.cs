﻿/*
 * Licensed under the Apache License, Version 2.0 (http://www.apache.org/licenses/LICENSE-2.0)
 * See https://github.com/openiddict/openiddict-core for more information concerning
 * the license and the contributors participating to this project.
 */

using System.Diagnostics;
using System.Threading.Tasks;
using AspNet.Security.OpenIdConnect.Extensions;
using AspNet.Security.OpenIdConnect.Primitives;
using AspNet.Security.OpenIdConnect.Server;
using JetBrains.Annotations;
using Microsoft.Extensions.DependencyInjection;
using Microsoft.Extensions.Logging;
using OpenIddict.Abstractions;

namespace OpenIddict.Server
{
    public partial class OpenIddictServerProvider : OpenIdConnectServerProvider
    {
<<<<<<< HEAD
        public override Task ExtractIntrospectionRequest([NotNull] ExtractIntrospectionRequestContext context)
        {
            // Note: the OpenID Connect server middleware supports both GET and POST
            // introspection requests but OpenIddict only accepts POST requests.
            if (!string.Equals(context.HttpContext.Request.Method, "POST", StringComparison.OrdinalIgnoreCase))
            {
                context.Reject(
                    error: OpenIdConnectConstants.Errors.InvalidRequest,
                    description: "The specified HTTP method is not valid.");

                return Task.FromResult(0);
            }

            return Task.FromResult(0);
        }

=======
>>>>>>> 943e9578
        public override async Task ValidateIntrospectionRequest([NotNull] ValidateIntrospectionRequestContext context)
        {
            var logger = context.HttpContext.RequestServices.GetRequiredService<ILogger<OpenIddictServerProvider>>();
            var applicationManager = context.HttpContext.RequestServices.GetRequiredService<IOpenIddictApplicationManager>();

            // Note: the OpenID Connect server middleware supports unauthenticated introspection requests
            // but OpenIddict uses a stricter policy preventing unauthenticated/public applications
            // from using the introspection endpoint, as required by the specifications.
            // See https://tools.ietf.org/html/rfc7662#section-2.1 for more information.
            if (string.IsNullOrEmpty(context.ClientId) || string.IsNullOrEmpty(context.ClientSecret))
            {
                context.Reject(
                    error: OpenIdConnectConstants.Errors.InvalidRequest,
                    description: "The mandatory 'client_id' and/or 'client_secret' parameters are missing.");

                return;
            }

            // Retrieve the application details corresponding to the requested client_id.
            var application = await applicationManager.FindByClientIdAsync(context.ClientId);
            if (application == null)
            {
                logger.LogError("The introspection request was rejected because the client " +
                                "application was not found: '{ClientId}'.", context.ClientId);

                context.Reject(
                    error: OpenIdConnectConstants.Errors.InvalidClient,
                    description: "The specified 'client_id' parameter is invalid.");

                return;
            }

            // Store the application entity as a request property to make it accessible
            // from the other provider methods without having to call the store twice.
            context.Request.SetProperty($"{OpenIddictConstants.Properties.Application}:{context.ClientId}", application);

            // Reject the request if the application is not allowed to use the introspection endpoint.
            if (!await applicationManager.HasPermissionAsync(application, OpenIddictConstants.Permissions.Endpoints.Introspection))
            {
                logger.LogError("The introspection request was rejected because the application '{ClientId}' " +
                                "was not allowed to use the introspection endpoint.", context.ClientId);

                context.Reject(
                    error: OpenIdConnectConstants.Errors.UnauthorizedClient,
                    description: "This client application is not allowed to use the introspection endpoint.");

                return;
            }

            // Reject introspection requests sent by public applications.
            if (await applicationManager.IsPublicAsync(application))
            {
                logger.LogError("The introspection request was rejected because the public application " +
                                "'{ClientId}' was not allowed to use this endpoint.", context.ClientId);

                context.Reject(
                    error: OpenIdConnectConstants.Errors.InvalidClient,
                    description: "This client application is not allowed to use the introspection endpoint.");

                return;
            }

            // Validate the client credentials.
            if (!await applicationManager.ValidateClientSecretAsync(application, context.ClientSecret))
            {
                logger.LogError("The introspection request was rejected because the confidential or hybrid application " +
                                "'{ClientId}' didn't specify valid client credentials.", context.ClientId);

                context.Reject(
                    error: OpenIdConnectConstants.Errors.InvalidClient,
                    description: "The specified client credentials are invalid.");

                return;
            }

            context.Validate();

            await base.ValidateIntrospectionRequest(context);
        }

        public override async Task HandleIntrospectionRequest([NotNull] HandleIntrospectionRequestContext context)
        {
            var options = (OpenIddictServerOptions) context.Options;

            var logger = context.HttpContext.RequestServices.GetRequiredService<ILogger<OpenIddictServerProvider>>();
            var tokenManager = context.HttpContext.RequestServices.GetRequiredService<IOpenIddictTokenManager>();

            Debug.Assert(context.Ticket != null, "The authentication ticket shouldn't be null.");
            Debug.Assert(!string.IsNullOrEmpty(context.Request.ClientId), "The client_id parameter shouldn't be null.");

            var identifier = context.Ticket.GetTokenId();
            Debug.Assert(!string.IsNullOrEmpty(identifier), "The authentication ticket should contain a token identifier.");

            if (!context.Ticket.IsAccessToken())
            {
                logger.LogError("The token '{Identifier}' is not an access token and thus cannot be introspected.", identifier);

                context.Active = false;

                return;
            }

            // Note: the OpenID Connect server middleware allows authorized presenters (e.g relying parties) to introspect
            // tokens but OpenIddict uses a stricter policy that only allows resource servers to use the introspection endpoint.
            // For that, an error is automatically returned if no explicit audience is attached to the authentication ticket.
            if (!context.Ticket.HasAudience())
            {
                logger.LogError("The token '{Identifier}' doesn't have any audience attached " +
                                "and cannot be introspected. To add an audience, use the " +
                                "'ticket.SetResources(...)' extension when creating the ticket.", identifier);

                context.Active = false;

                return;
            }

            if (!context.Ticket.HasAudience(context.Request.ClientId))
            {
                logger.LogError("The client application '{ClientId}' is not allowed to introspect the access " +
                                "token '{Identifier}' because it's not listed as a valid audience.",
                                context.Request.ClientId, identifier);

                context.Active = false;

                return;
            }

            // If the received token is not a reference access token,
            // skip the additional reference token validation checks.
            if (!options.UseReferenceTokens)
            {
                return;
            }

            // Retrieve the token from the request properties. If it's marked as invalid, return active = false.
            var token = context.Request.GetProperty($"{OpenIddictConstants.Properties.Token}:{identifier}");
            Debug.Assert(token != null, "The token shouldn't be null.");

            if (!await tokenManager.IsValidAsync(token))
            {
                logger.LogInformation("The token '{Identifier}' was declared as inactive because it was revoked.", identifier);

                context.Active = false;

                return;
            }

            await base.HandleIntrospectionRequest(context);
        }
    }
}<|MERGE_RESOLUTION|>--- conflicted
+++ resolved
@@ -18,25 +18,6 @@
 {
     public partial class OpenIddictServerProvider : OpenIdConnectServerProvider
     {
-<<<<<<< HEAD
-        public override Task ExtractIntrospectionRequest([NotNull] ExtractIntrospectionRequestContext context)
-        {
-            // Note: the OpenID Connect server middleware supports both GET and POST
-            // introspection requests but OpenIddict only accepts POST requests.
-            if (!string.Equals(context.HttpContext.Request.Method, "POST", StringComparison.OrdinalIgnoreCase))
-            {
-                context.Reject(
-                    error: OpenIdConnectConstants.Errors.InvalidRequest,
-                    description: "The specified HTTP method is not valid.");
-
-                return Task.FromResult(0);
-            }
-
-            return Task.FromResult(0);
-        }
-
-=======
->>>>>>> 943e9578
         public override async Task ValidateIntrospectionRequest([NotNull] ValidateIntrospectionRequestContext context)
         {
             var logger = context.HttpContext.RequestServices.GetRequiredService<ILogger<OpenIddictServerProvider>>();
