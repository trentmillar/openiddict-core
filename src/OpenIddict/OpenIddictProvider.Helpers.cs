--- conflicted
+++ resolved
@@ -410,13 +410,8 @@
 
             catch (Exception exception)
             {
-<<<<<<< HEAD
-                logger.LogWarning(0, exception, "An exception occurred while trying to revoke the authorization " +
-                                                "associated with the token '{Identifier}'.", identifier);
-=======
-                Logger.LogDebug(exception, "An exception occurred while trying to revoke the authorization " +
-                                           "associated with the token '{Identifier}'.", identifier);
->>>>>>> e189c829
+                logger.LogDebug(0, exception, "An exception occurred while trying to revoke the authorization " +
+                                              "associated with the token '{Identifier}'.", identifier);
 
                 return false;
             }
@@ -443,13 +438,8 @@
 
             catch (Exception exception)
             {
-<<<<<<< HEAD
-                logger.LogWarning(0, exception, "An exception occurred while trying to revoke " +
-                                                "the token '{Identifier}'.", identifier);
-=======
-                Logger.LogDebug(exception, "An exception occurred while trying to revoke " +
-                                           "the token '{Identifier}'.", identifier);
->>>>>>> e189c829
+                logger.LogDebug(0, exception, "An exception occurred while trying to revoke " +
+                                              "the token '{Identifier}'.", identifier);
 
                 return false;
             }
@@ -504,13 +494,8 @@
 
             catch (Exception exception)
             {
-<<<<<<< HEAD
-                logger.LogWarning(0, exception, "An exception occurred while trying to " +
-                                                "redeem the token '{Identifier}'.", identifier);
-=======
-                Logger.LogDebug(exception, "An exception occurred while trying to " +
-                                           "redeem the token '{Identifier}'.", identifier);
->>>>>>> e189c829
+                logger.LogDebug(0, exception, "An exception occurred while trying to " +
+                                              "redeem the token '{Identifier}'.", identifier);
 
                 return false;
             }
@@ -544,13 +529,8 @@
 
             catch (Exception exception)
             {
-<<<<<<< HEAD
-                logger.LogWarning(0, exception, "An exception occurred while trying to update the " +
-                                                "expiration date of the token '{Identifier}'.", identifier);
-=======
-                Logger.LogDebug(exception, "An exception occurred while trying to update the " +
-                                           "expiration date of the token '{Identifier}'.", identifier);
->>>>>>> e189c829
+                logger.LogDebug(0, exception, "An exception occurred while trying to update the " +
+                                              "expiration date of the token '{Identifier}'.", identifier);
 
                 return false;
             }
