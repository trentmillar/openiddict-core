--- conflicted
+++ resolved
@@ -29,13 +29,8 @@
             // Reject token requests that don't specify a supported grant type.
             if (!options.GrantTypes.Contains(context.Request.GrantType))
             {
-<<<<<<< HEAD
-                logger.LogError("The token request was rejected because the '{Grant}' " +
-                                "grant is not supported.", context.Request.GrantType);
-=======
-                Logger.LogError("The token request was rejected because the '{GrantType}' " +
+                logger.LogError("The token request was rejected because the '{GrantType}' " +
                                 "grant type is not supported.", context.Request.GrantType);
->>>>>>> 98651b9e
 
                 context.Reject(
                     error: OpenIdConnectConstants.Errors.UnsupportedGrantType,
@@ -144,14 +139,11 @@
             // from the other provider methods without having to call the store twice.
             context.Request.SetProperty($"{OpenIddictConstants.Properties.Application}:{context.ClientId}", application);
 
-<<<<<<< HEAD
-            if (await applications.IsPublicAsync(application, context.HttpContext.RequestAborted))
-=======
             // Reject the request if the application is not allowed to use the token endpoint.
-            if (!await Applications.HasPermissionAsync(application,
+            if (!await applications.HasPermissionAsync(application,
                 OpenIddictConstants.Permissions.Endpoints.Token, context.HttpContext.RequestAborted))
             {
-                Logger.LogError("The token request was rejected because the application '{ClientId}' " +
+                logger.LogError("The token request was rejected because the application '{ClientId}' " +
                                 "was not allowed to use the token endpoint.", context.ClientId);
 
                 context.Reject(
@@ -162,10 +154,10 @@
             }
 
             // Reject the request if the application is not allowed to use the specified grant type.
-            if (!await Applications.HasPermissionAsync(application,
+            if (!await applications.HasPermissionAsync(application,
                 OpenIddictConstants.Permissions.Prefixes.GrantType + context.Request.GrantType, context.HttpContext.RequestAborted))
             {
-                Logger.LogError("The token request was rejected because the application '{ClientId}' was not allowed to " +
+                logger.LogError("The token request was rejected because the application '{ClientId}' was not allowed to " +
                                 "use the specified grant type: {GrantType}.", context.ClientId, context.Request.GrantType);
 
                 context.Reject(
@@ -175,8 +167,7 @@
                 return;
             }
 
-            if (await Applications.IsPublicAsync(application, context.HttpContext.RequestAborted))
->>>>>>> 98651b9e
+            if (await applications.IsPublicAsync(application, context.HttpContext.RequestAborted))
             {
                 // Note: public applications are not allowed to use the client credentials grant.
                 if (context.Request.IsClientCredentialsGrantType())
