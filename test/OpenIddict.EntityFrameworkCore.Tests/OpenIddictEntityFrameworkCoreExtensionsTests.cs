﻿/*
 * Licensed under the Apache License, Version 2.0 (http://www.apache.org/licenses/LICENSE-2.0)
 * See https://github.com/openiddict/openiddict-core for more information concerning
 * the license and the contributors participating to this project.
 */

using System;
using Microsoft.Extensions.Caching.Memory;
using Microsoft.Extensions.DependencyInjection;
using Microsoft.Extensions.Options;
using OpenIddict.Abstractions;
using OpenIddict.Core;
using OpenIddict.EntityFrameworkCore.Models;
using Xunit;

namespace OpenIddict.EntityFrameworkCore.Tests
{
    public class OpenIddictEntityFrameworkCoreExtensionsTests
    {
        [Fact]
        public void UseEntityFrameworkCore_ThrowsAnExceptionForNullBuilder()
        {
            // Arrange
            var builder = (OpenIddictCoreBuilder) null;

            // Act and assert
            var exception = Assert.Throws<ArgumentNullException>(() => builder.UseEntityFrameworkCore());

            Assert.Equal("builder", exception.ParamName);
        }

        [Fact]
        public void UseEntityFrameworkCore_ThrowsAnExceptionForNullConfiguration()
        {
            // Arrange
            var services = new ServiceCollection();
            var builder = new OpenIddictCoreBuilder(services);

            // Act and assert
            var exception = Assert.Throws<ArgumentNullException>(() => builder.UseEntityFrameworkCore(configuration: null));

            Assert.Equal("configuration", exception.ParamName);
        }

        [Fact]
        public void UseEntityFrameworkCore_RegistersCachingServices()
        {
            // Arrange
            var services = new ServiceCollection();
            var builder = new OpenIddictCoreBuilder(services);

            // Act
            builder.UseEntityFrameworkCore();

            // Assert
            Assert.Contains(services, service => service.ServiceType == typeof(IMemoryCache));
        }

        [Fact]
        public void UseEntityFrameworkCore_RegistersDefaultEntities()
        {
            // Arrange
            var services = new ServiceCollection().AddOptions();
            var builder = new OpenIddictCoreBuilder(services);

            // Act
            builder.UseEntityFrameworkCore();

            // Assert
            var provider = services.BuildServiceProvider();
            var options = provider.GetRequiredService<IOptions<OpenIddictCoreOptions>>().Value;

            Assert.Equal(typeof(OpenIddictApplication), options.DefaultApplicationType);
            Assert.Equal(typeof(OpenIddictAuthorization), options.DefaultAuthorizationType);
            Assert.Equal(typeof(OpenIddictScope), options.DefaultScopeType);
            Assert.Equal(typeof(OpenIddictToken), options.DefaultTokenType);
        }

        [Theory]
        [InlineData(typeof(IOpenIddictApplicationStoreResolver), typeof(OpenIddictApplicationStoreResolver))]
        [InlineData(typeof(IOpenIddictAuthorizationStoreResolver), typeof(OpenIddictAuthorizationStoreResolver))]
        [InlineData(typeof(IOpenIddictScopeStoreResolver), typeof(OpenIddictScopeStoreResolver))]
        [InlineData(typeof(IOpenIddictTokenStoreResolver), typeof(OpenIddictTokenStoreResolver))]
        public void UseEntityFrameworkCore_RegistersEntityFrameworkCoreStoreResolvers(Type serviceType, Type implementationType)
        {
            // Arrange
            var services = new ServiceCollection();
            var builder = new OpenIddictCoreBuilder(services);

            // Act
            builder.UseEntityFrameworkCore();

            // Assert
<<<<<<< HEAD
            var provider = services.BuildServiceProvider();
            var options = provider.GetRequiredService<IOptions<OpenIddictCoreOptions>>().Value;
=======
            Assert.Contains(services, service => service.ServiceType == serviceType &&
                                                 service.ImplementationType == implementationType);
        }
>>>>>>> b5c9798e

        [Theory]
        [InlineData(typeof(OpenIddictApplicationStore<,,,,>))]
        [InlineData(typeof(OpenIddictAuthorizationStore<,,,,>))]
        [InlineData(typeof(OpenIddictScopeStore<,,>))]
        [InlineData(typeof(OpenIddictTokenStore<,,,,>))]
        public void UseEntityFrameworkCore_RegistersEntityFrameworkCoreStore(Type type)
        {
            // Arrange
            var services = new ServiceCollection();
            var builder = new OpenIddictCoreBuilder(services);

            // Act
            builder.UseEntityFrameworkCore();

            // Assert
            Assert.Contains(services, service => service.ServiceType == type && service.ImplementationType == type);
        }
    }
}<|MERGE_RESOLUTION|>--- conflicted
+++ resolved
@@ -91,14 +91,9 @@
             builder.UseEntityFrameworkCore();
 
             // Assert
-<<<<<<< HEAD
-            var provider = services.BuildServiceProvider();
-            var options = provider.GetRequiredService<IOptions<OpenIddictCoreOptions>>().Value;
-=======
             Assert.Contains(services, service => service.ServiceType == serviceType &&
                                                  service.ImplementationType == implementationType);
         }
->>>>>>> b5c9798e
 
         [Theory]
         [InlineData(typeof(OpenIddictApplicationStore<,,,,>))]
