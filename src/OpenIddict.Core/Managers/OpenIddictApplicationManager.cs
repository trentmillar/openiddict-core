﻿/*
 * Licensed under the Apache License, Version 2.0 (http://www.apache.org/licenses/LICENSE-2.0)
 * See https://github.com/openiddict/openiddict-core for more information concerning
 * the license and the contributors participating to this project.
 */

using System;
using System.Collections.Immutable;
using System.ComponentModel.DataAnnotations;
using System.Linq;
using System.Text;
using System.Threading;
using System.Threading.Tasks;
using CryptoHelper;
using JetBrains.Annotations;
using Microsoft.Extensions.Logging;
using Microsoft.Extensions.Options;
using OpenIddict.Abstractions;

namespace OpenIddict.Core
{
    /// <summary>
    /// Provides methods allowing to manage the applications stored in the store.
    /// </summary>
    /// <typeparam name="TApplication">The type of the Application entity.</typeparam>
    public class OpenIddictApplicationManager<TApplication> : IOpenIddictApplicationManager where TApplication : class
    {
        public OpenIddictApplicationManager(
            [NotNull] IOpenIddictApplicationStoreResolver resolver,
            [NotNull] ILogger<OpenIddictApplicationManager<TApplication>> logger,
            [NotNull] IOptions<OpenIddictCoreOptions> options)
        {
            Store = resolver.Get<TApplication>();
            Logger = logger;
            Options = options;
        }

        /// <summary>
        /// Gets the logger associated with the current manager.
        /// </summary>
        protected ILogger Logger { get; }

        /// <summary>
        /// Gets the options associated with the current manager.
        /// </summary>
        protected IOptions<OpenIddictCoreOptions> Options { get; }

        /// <summary>
        /// Gets the store associated with the current manager.
        /// </summary>
        protected IOpenIddictApplicationStore<TApplication> Store { get; }

        /// <summary>
        /// Determines the number of applications that exist in the database.
        /// </summary>
        /// <param name="cancellationToken">The <see cref="CancellationToken"/> that can be used to abort the operation.</param>
        /// <returns>
        /// A <see cref="Task"/> that can be used to monitor the asynchronous operation,
        /// whose result returns the number of applications in the database.
        /// </returns>
        public virtual Task<long> CountAsync(CancellationToken cancellationToken = default)
            => Store.CountAsync(cancellationToken);

        /// <summary>
        /// Determines the number of applications that match the specified query.
        /// </summary>
        /// <typeparam name="TResult">The result type.</typeparam>
        /// <param name="query">The query to execute.</param>
        /// <param name="cancellationToken">The <see cref="CancellationToken"/> that can be used to abort the operation.</param>
        /// <returns>
        /// A <see cref="Task"/> that can be used to monitor the asynchronous operation,
        /// whose result returns the number of applications that match the specified query.
        /// </returns>
        public virtual Task<long> CountAsync<TResult>(
            [NotNull] Func<IQueryable<TApplication>, IQueryable<TResult>> query, CancellationToken cancellationToken = default)
        {
            if (query == null)
            {
                throw new ArgumentNullException(nameof(query));
            }

            return Store.CountAsync(query, cancellationToken);
        }

        /// <summary>
        /// Creates a new application.
        /// </summary>
        /// <param name="application">The application to create.</param>
        /// <param name="cancellationToken">The <see cref="CancellationToken"/> that can be used to abort the operation.</param>
        /// <returns>
        /// A <see cref="Task"/> that can be used to monitor the asynchronous operation.
        /// </returns>
        public virtual Task CreateAsync([NotNull] TApplication application, CancellationToken cancellationToken = default)
            => CreateAsync(application, secret: null, cancellationToken);

        /// <summary>
        /// Creates a new application.
        /// Note: the default implementation automatically hashes the client
        /// secret before storing it in the database, for security reasons.
        /// </summary>
        /// <param name="application">The application to create.</param>
        /// <param name="secret">The client secret associated with the application, if applicable.</param>
        /// <param name="cancellationToken">The <see cref="CancellationToken"/> that can be used to abort the operation.</param>
        /// <returns>
        /// A <see cref="Task"/> that can be used to monitor the asynchronous operation.
        /// </returns>
        public virtual async Task CreateAsync(
            [NotNull] TApplication application,
            [CanBeNull] string secret, CancellationToken cancellationToken = default)
        {
            if (application == null)
            {
                throw new ArgumentNullException(nameof(application));
            }

            if (!string.IsNullOrEmpty(await Store.GetClientSecretAsync(application, cancellationToken)))
            {
                throw new ArgumentException("The client secret hash cannot be directly set on the application entity.");
            }

            // If no client type was specified, assume it's a public application if no secret was provided.
            var type = await Store.GetClientTypeAsync(application, cancellationToken);
            if (string.IsNullOrEmpty(type))
            {
                await Store.SetClientTypeAsync(application, string.IsNullOrEmpty(secret) ?
                    OpenIddictConstants.ClientTypes.Public :
                    OpenIddictConstants.ClientTypes.Confidential, cancellationToken);
            }

            // If a client secret was provided, obfuscate it.
            if (!string.IsNullOrEmpty(secret))
            {
                secret = await ObfuscateClientSecretAsync(secret, cancellationToken);
                await Store.SetClientSecretAsync(application, secret, cancellationToken);
            }

            var results = await ValidateAsync(application, cancellationToken);
            if (results.Any(result => result != ValidationResult.Success))
            {
                var builder = new StringBuilder();
                builder.AppendLine("One or more validation error(s) occurred while trying to create a new application:");
                builder.AppendLine();

                foreach (var result in results)
                {
                    builder.AppendLine(result.ErrorMessage);
                }

                throw new OpenIddictExceptions.ValidationException(builder.ToString(), results);
            }


            await Store.CreateAsync(application, cancellationToken);
        }

        /// <summary>
        /// Creates a new application based on the specified descriptor.
        /// Note: the default implementation automatically hashes the client
        /// secret before storing it in the database, for security reasons.
        /// </summary>
        /// <param name="descriptor">The application descriptor.</param>
        /// <param name="cancellationToken">The <see cref="CancellationToken"/> that can be used to abort the operation.</param>
        /// <returns>
        /// A <see cref="Task"/> that can be used to monitor the asynchronous operation,
        /// whose result returns the unique identifier associated with the application.
        /// </returns>
        public virtual async Task<TApplication> CreateAsync(
            [NotNull] OpenIddictApplicationDescriptor descriptor, CancellationToken cancellationToken = default)
        {
            if (descriptor == null)
            {
                throw new ArgumentNullException(nameof(descriptor));
            }

            var application = await Store.InstantiateAsync(cancellationToken);
            if (application == null)
            {
                throw new InvalidOperationException("An error occurred while trying to create a new application");
            }

            await PopulateAsync(application, descriptor, cancellationToken);

            var secret = await Store.GetClientSecretAsync(application, cancellationToken);
            if (!string.IsNullOrEmpty(secret))
            {
                await Store.SetClientSecretAsync(application, secret: null, cancellationToken);
                await CreateAsync(application, secret, cancellationToken);
            }
            else
            {
                await CreateAsync(application, cancellationToken);
            }

            return application;
        }

        /// <summary>
        /// Removes an existing application.
        /// </summary>
        /// <param name="application">The application to delete.</param>
        /// <param name="cancellationToken">The <see cref="CancellationToken"/> that can be used to abort the operation.</param>
        /// <returns>
        /// A <see cref="Task"/> that can be used to monitor the asynchronous operation.
        /// </returns>
        public virtual Task DeleteAsync([NotNull] TApplication application, CancellationToken cancellationToken = default)
        {
            if (application == null)
            {
                throw new ArgumentNullException(nameof(application));
            }

            return Store.DeleteAsync(application, cancellationToken);
        }

        /// <summary>
        /// Retrieves an application using its unique identifier.
        /// </summary>
        /// <param name="identifier">The unique identifier associated with the application.</param>
        /// <param name="cancellationToken">The <see cref="CancellationToken"/> that can be used to abort the operation.</param>
        /// <returns>
        /// A <see cref="Task"/> that can be used to monitor the asynchronous operation,
        /// whose result returns the client application corresponding to the identifier.
        /// </returns>
        public virtual Task<TApplication> FindByIdAsync([NotNull] string identifier, CancellationToken cancellationToken = default)
        {
            if (string.IsNullOrEmpty(identifier))
            {
                throw new ArgumentException("The identifier cannot be null or empty.", nameof(identifier));
            }

            return Store.FindByIdAsync(identifier, cancellationToken);
        }

        /// <summary>
        /// Retrieves an application using its client identifier.
        /// </summary>
        /// <param name="identifier">The client identifier associated with the application.</param>
        /// <param name="cancellationToken">The <see cref="CancellationToken"/> that can be used to abort the operation.</param>
        /// <returns>
        /// A <see cref="Task"/> that can be used to monitor the asynchronous operation,
        /// whose result returns the client application corresponding to the identifier.
        /// </returns>
        public virtual async Task<TApplication> FindByClientIdAsync([NotNull] string identifier, CancellationToken cancellationToken = default)
        {
            if (string.IsNullOrEmpty(identifier))
            {
                throw new ArgumentException("The identifier cannot be null or empty.", nameof(identifier));
            }

            // SQL engines like Microsoft SQL Server or MySQL are known to use case-insensitive lookups by default.
            // To ensure a case-sensitive comparison is enforced independently of the database/table/query collation
            // used by the store, a second pass using string.Equals(StringComparison.Ordinal) is manually made here.

            var application = await Store.FindByClientIdAsync(identifier, cancellationToken);
            if (application == null ||
                !string.Equals(await Store.GetClientIdAsync(application, cancellationToken), identifier, StringComparison.Ordinal))
            {
                return null;
            }

            return application;
        }

        /// <summary>
        /// Retrieves all the applications associated with the specified post_logout_redirect_uri.
        /// </summary>
        /// <param name="address">The post_logout_redirect_uri associated with the applications.</param>
        /// <param name="cancellationToken">The <see cref="CancellationToken"/> that can be used to abort the operation.</param>
        /// <returns>
        /// A <see cref="Task"/> that can be used to monitor the asynchronous operation, whose result
        /// returns the client applications corresponding to the specified post_logout_redirect_uri.
        /// </returns>
        public virtual async Task<ImmutableArray<TApplication>> FindByPostLogoutRedirectUriAsync(
            [NotNull] string address, CancellationToken cancellationToken = default)
        {
            if (string.IsNullOrEmpty(address))
            {
                throw new ArgumentException("The address cannot be null or empty.", nameof(address));
            }

            // SQL engines like Microsoft SQL Server or MySQL are known to use case-insensitive lookups by default.
            // To ensure a case-sensitive comparison is enforced independently of the database/table/query collation
            // used by the store, a second pass using string.Equals(StringComparison.Ordinal) is manually made here.

            var applications = await Store.FindByPostLogoutRedirectUriAsync(address, cancellationToken);
            if (applications.IsEmpty)
            {
                return ImmutableArray.Create<TApplication>();
            }

            var builder = ImmutableArray.CreateBuilder<TApplication>(applications.Length);

            foreach (var application in applications)
            {
                foreach (var uri in await Store.GetPostLogoutRedirectUrisAsync(application, cancellationToken))
                {
                    // Note: the post_logout_redirect_uri must be compared using case-sensitive "Simple String Comparison".
                    if (string.Equals(uri, address, StringComparison.Ordinal))
                    {
                        builder.Add(application);
                    }
                }
            }

            return builder.Count == builder.Capacity ?
                builder.MoveToImmutable() :
                builder.ToImmutable();
        }

        /// <summary>
        /// Retrieves all the applications associated with the specified redirect_uri.
        /// </summary>
        /// <param name="address">The redirect_uri associated with the applications.</param>
        /// <param name="cancellationToken">The <see cref="CancellationToken"/> that can be used to abort the operation.</param>
        /// <returns>
        /// A <see cref="Task"/> that can be used to monitor the asynchronous operation, whose result
        /// returns the client applications corresponding to the specified redirect_uri.
        /// </returns>
        public virtual async Task<ImmutableArray<TApplication>> FindByRedirectUriAsync(
            [NotNull] string address, CancellationToken cancellationToken = default)
        {
            if (string.IsNullOrEmpty(address))
            {
                throw new ArgumentException("The address cannot be null or empty.", nameof(address));
            }

            // SQL engines like Microsoft SQL Server or MySQL are known to use case-insensitive lookups by default.
            // To ensure a case-sensitive comparison is enforced independently of the database/table/query collation
            // used by the store, a second pass using string.Equals(StringComparison.Ordinal) is manually made here.

            var applications = await Store.FindByRedirectUriAsync(address, cancellationToken);
            if (applications.IsEmpty)
            {
                return ImmutableArray.Create<TApplication>();
            }

            var builder = ImmutableArray.CreateBuilder<TApplication>(applications.Length);

            foreach (var application in applications)
            {
                foreach (var uri in await Store.GetRedirectUrisAsync(application, cancellationToken))
                {
                    // Note: the post_logout_redirect_uri must be compared using case-sensitive "Simple String Comparison".
                    if (string.Equals(uri, address, StringComparison.Ordinal))
                    {
                        builder.Add(application);
                    }
                }
            }

            return builder.Count == builder.Capacity ?
                builder.MoveToImmutable() :
                builder.ToImmutable();
        }

        /// <summary>
        /// Executes the specified query and returns the first element.
        /// </summary>
        /// <typeparam name="TResult">The result type.</typeparam>
        /// <param name="query">The query to execute.</param>
        /// <param name="cancellationToken">The <see cref="CancellationToken"/> that can be used to abort the operation.</param>
        /// <returns>
        /// A <see cref="Task"/> that can be used to monitor the asynchronous operation,
        /// whose result returns the first element returned when executing the query.
        /// </returns>
        public virtual Task<TResult> GetAsync<TResult>(
            [NotNull] Func<IQueryable<TApplication>, IQueryable<TResult>> query, CancellationToken cancellationToken = default)
        {
            return GetAsync((applications, state) => state(applications), query, cancellationToken);
        }

        /// <summary>
        /// Executes the specified query and returns the first element.
        /// </summary>
        /// <typeparam name="TState">The state type.</typeparam>
        /// <typeparam name="TResult">The result type.</typeparam>
        /// <param name="query">The query to execute.</param>
        /// <param name="state">The optional state.</param>
        /// <param name="cancellationToken">The <see cref="CancellationToken"/> that can be used to abort the operation.</param>
        /// <returns>
        /// A <see cref="Task"/> that can be used to monitor the asynchronous operation,
        /// whose result returns the first element returned when executing the query.
        /// </returns>
        public virtual Task<TResult> GetAsync<TState, TResult>(
            [NotNull] Func<IQueryable<TApplication>, TState, IQueryable<TResult>> query,
            [CanBeNull] TState state, CancellationToken cancellationToken = default)
        {
            if (query == null)
            {
                throw new ArgumentNullException(nameof(query));
            }

            return Store.GetAsync(query, state, cancellationToken);
        }

        /// <summary>
        /// Retrieves the client identifier associated with an application.
        /// </summary>
        /// <param name="application">The application.</param>
        /// <param name="cancellationToken">The <see cref="CancellationToken"/> that can be used to abort the operation.</param>
        /// <returns>
        /// A <see cref="ValueTask{TResult}"/> that can be used to monitor the asynchronous operation,
        /// whose result returns the client identifier associated with the application.
        /// </returns>
        public virtual ValueTask<string> GetClientIdAsync([NotNull] TApplication application, CancellationToken cancellationToken = default)
        {
            if (application == null)
            {
                throw new ArgumentNullException(nameof(application));
            }

            return Store.GetClientIdAsync(application, cancellationToken);
        }

        /// <summary>
        /// Retrieves the client type associated with an application.
        /// </summary>
        /// <param name="application">The application.</param>
        /// <param name="cancellationToken">The <see cref="CancellationToken"/> that can be used to abort the operation.</param>
        /// <returns>
        /// A <see cref="ValueTask{TResult}"/> that can be used to monitor the asynchronous operation,
        /// whose result returns the client type of the application (by default, "public").
        /// </returns>
        public virtual ValueTask<string> GetClientTypeAsync(
            [NotNull] TApplication application, CancellationToken cancellationToken = default)
        {
            if (application == null)
            {
                throw new ArgumentNullException(nameof(application));
            }

<<<<<<< HEAD
            async Task<string> ResolveClientTypeAsync()
            {
                var type = await Store.GetClientTypeAsync(application, cancellationToken);

                // Ensure the application type returned by the store is supported by the manager.
                if (!string.Equals(type, OpenIddictConstants.ClientTypes.Confidential, StringComparison.OrdinalIgnoreCase) &&
                    !string.Equals(type, OpenIddictConstants.ClientTypes.Hybrid, StringComparison.OrdinalIgnoreCase) &&
                    !string.Equals(type, OpenIddictConstants.ClientTypes.Public, StringComparison.OrdinalIgnoreCase))
                {
                    throw new InvalidOperationException("Only 'confidential', 'hybrid' or 'public' applications are " +
                                                        "supported by the default application manager.");
                }

                return type;
            }

            return new ValueTask<string>(ResolveClientTypeAsync());
=======
            return Store.GetClientTypeAsync(application, cancellationToken);
>>>>>>> 50375c21
        }

        /// <summary>
        /// Retrieves the consent type associated with an application.
        /// </summary>
        /// <param name="application">The application.</param>
        /// <param name="cancellationToken">The <see cref="CancellationToken"/> that can be used to abort the operation.</param>
        /// <returns>
        /// A <see cref="ValueTask{TResult}"/> that can be used to monitor the asynchronous operation,
        /// whose result returns the consent type of the application (by default, "explicit").
        /// </returns>
        public virtual ValueTask<string> GetConsentTypeAsync([NotNull] TApplication application, CancellationToken cancellationToken = default)
        {
            if (application == null)
            {
                throw new ArgumentNullException(nameof(application));
            }

            async Task<string> ResolveConsentTypeAsync()
            {
                var type = await Store.GetConsentTypeAsync(application, cancellationToken);
                if (string.IsNullOrEmpty(type))
                {
                    return OpenIddictConstants.ConsentTypes.Explicit;
                }

                return type;
            }

            return new ValueTask<string>(ResolveConsentTypeAsync());
        }

        /// <summary>
        /// Retrieves the display name associated with an application.
        /// </summary>
        /// <param name="application">The application.</param>
        /// <param name="cancellationToken">The <see cref="CancellationToken"/> that can be used to abort the operation.</param>
        /// <returns>
        /// A <see cref="ValueTask{TResult}"/> that can be used to monitor the asynchronous operation,
        /// whose result returns the display name associated with the application.
        /// </returns>
        public virtual ValueTask<string> GetDisplayNameAsync([NotNull] TApplication application, CancellationToken cancellationToken = default)
        {
            if (application == null)
            {
                throw new ArgumentNullException(nameof(application));
            }

            return Store.GetDisplayNameAsync(application, cancellationToken);
        }

        /// <summary>
        /// Retrieves the unique identifier associated with an application.
        /// </summary>
        /// <param name="application">The application.</param>
        /// <param name="cancellationToken">The <see cref="CancellationToken"/> that can be used to abort the operation.</param>
        /// <returns>
        /// A <see cref="ValueTask{TResult}"/> that can be used to monitor the asynchronous operation,
        /// whose result returns the unique identifier associated with the application.
        /// </returns>
        public virtual ValueTask<string> GetIdAsync([NotNull] TApplication application, CancellationToken cancellationToken = default)
        {
            if (application == null)
            {
                throw new ArgumentNullException(nameof(application));
            }

            return Store.GetIdAsync(application, cancellationToken);
        }

        /// <summary>
        /// Retrieves the permissions associated with an application.
        /// </summary>
        /// <param name="application">The application.</param>
        /// <param name="cancellationToken">The <see cref="CancellationToken"/> that can be used to abort the operation.</param>
        /// <returns>
        /// A <see cref="ValueTask{TResult}"/> that can be used to monitor the asynchronous operation,
        /// whose result returns all the permissions associated with the application.
        /// </returns>
        public virtual ValueTask<ImmutableArray<string>> GetPermissionsAsync(
            [NotNull] TApplication application, CancellationToken cancellationToken = default)
        {
            if (application == null)
            {
                throw new ArgumentNullException(nameof(application));
            }

            return Store.GetPermissionsAsync(application, cancellationToken);
        }

        /// <summary>
        /// Retrieves the logout callback addresses associated with an application.
        /// </summary>
        /// <param name="application">The application.</param>
        /// <param name="cancellationToken">The <see cref="CancellationToken"/> that can be used to abort the operation.</param>
        /// <returns>
        /// A <see cref="ValueTask{TResult}"/> that can be used to monitor the asynchronous operation,
        /// whose result returns all the post_logout_redirect_uri associated with the application.
        /// </returns>
        public virtual ValueTask<ImmutableArray<string>> GetPostLogoutRedirectUrisAsync(
            [NotNull] TApplication application, CancellationToken cancellationToken = default)
        {
            if (application == null)
            {
                throw new ArgumentNullException(nameof(application));
            }

            return Store.GetPostLogoutRedirectUrisAsync(application, cancellationToken);
        }

        /// <summary>
        /// Retrieves the callback addresses associated with an application.
        /// </summary>
        /// <param name="application">The application.</param>
        /// <param name="cancellationToken">The <see cref="CancellationToken"/> that can be used to abort the operation.</param>
        /// <returns>
        /// A <see cref="ValueTask{TResult}"/> that can be used to monitor the asynchronous operation,
        /// whose result returns all the redirect_uri associated with the application.
        /// </returns>
        public virtual ValueTask<ImmutableArray<string>> GetRedirectUrisAsync(
            [NotNull] TApplication application, CancellationToken cancellationToken = default)
        {
            if (application == null)
            {
                throw new ArgumentNullException(nameof(application));
            }

            return Store.GetRedirectUrisAsync(application, cancellationToken);
        }

        /// <summary>
        /// Determines whether the specified permission has been granted to the application.
        /// </summary>
        /// <param name="application">The application.</param>
        /// <param name="permission">The permission.</param>
        /// <param name="cancellationToken">The <see cref="CancellationToken"/> that can be used to abort the operation.</param>
        /// <returns><c>true</c> if the application has been granted the specified permission, <c>false</c> otherwise.</returns>
        public virtual async Task<bool> HasPermissionAsync(
            [NotNull] TApplication application, [NotNull] string permission, CancellationToken cancellationToken = default)
        {
            if (application == null)
            {
                throw new ArgumentNullException(nameof(application));
            }

            if (string.IsNullOrEmpty(permission))
            {
                throw new ArgumentException("The permission name cannot be null or empty.", nameof(permission));
            }

            return (await GetPermissionsAsync(application, cancellationToken)).Contains(permission);
        }

        /// <summary>
        /// Determines whether an application is a confidential client.
        /// </summary>
        /// <param name="application">The application.</param>
        /// <param name="cancellationToken">The <see cref="CancellationToken"/> that can be used to abort the operation.</param>
        /// <returns><c>true</c> if the application is a confidential client, <c>false</c> otherwise.</returns>
        public async Task<bool> IsConfidentialAsync([NotNull] TApplication application, CancellationToken cancellationToken = default)
        {
            if (application == null)
            {
                throw new ArgumentNullException(nameof(application));
            }

            var type = await GetClientTypeAsync(application, cancellationToken);
            if (string.IsNullOrEmpty(type))
            {
                return false;
            }

            return string.Equals(type, OpenIddictConstants.ClientTypes.Confidential, StringComparison.OrdinalIgnoreCase);
        }

        /// <summary>
        /// Determines whether an application is a hybrid client.
        /// </summary>
        /// <param name="application">The application.</param>
        /// <param name="cancellationToken">The <see cref="CancellationToken"/> that can be used to abort the operation.</param>
        /// <returns><c>true</c> if the application is a hybrid client, <c>false</c> otherwise.</returns>
        public async Task<bool> IsHybridAsync([NotNull] TApplication application, CancellationToken cancellationToken = default)
        {
            if (application == null)
            {
                throw new ArgumentNullException(nameof(application));
            }

            var type = await GetClientTypeAsync(application, cancellationToken);
            if (string.IsNullOrEmpty(type))
            {
                return false;
            }

            return string.Equals(type, OpenIddictConstants.ClientTypes.Hybrid, StringComparison.OrdinalIgnoreCase);
        }

        /// <summary>
        /// Determines whether an application is a public client.
        /// </summary>
        /// <param name="application">The application.</param>
        /// <param name="cancellationToken">The <see cref="CancellationToken"/> that can be used to abort the operation.</param>
        /// <returns><c>true</c> if the application is a public client, <c>false</c> otherwise.</returns>
        public async Task<bool> IsPublicAsync([NotNull] TApplication application, CancellationToken cancellationToken = default)
        {
            if (application == null)
            {
                throw new ArgumentNullException(nameof(application));
            }

            // Assume client applications are public if their type is not explicitly set.
            var type = await GetClientTypeAsync(application, cancellationToken);
            if (string.IsNullOrEmpty(type))
            {
                return true;
            }

            return string.Equals(type, OpenIddictConstants.ClientTypes.Public, StringComparison.OrdinalIgnoreCase);
        }

        /// <summary>
        /// Executes the specified query and returns all the corresponding elements.
        /// </summary>
        /// <param name="count">The number of results to return.</param>
        /// <param name="offset">The number of results to skip.</param>
        /// <param name="cancellationToken">The <see cref="CancellationToken"/> that can be used to abort the operation.</param>
        /// <returns>
        /// A <see cref="Task"/> that can be used to monitor the asynchronous operation,
        /// whose result returns all the elements returned when executing the specified query.
        /// </returns>
        public virtual Task<ImmutableArray<TApplication>> ListAsync(
            [CanBeNull] int? count = null, [CanBeNull] int? offset = null, CancellationToken cancellationToken = default)
        {
            return Store.ListAsync(count, offset, cancellationToken);
        }

        /// <summary>
        /// Executes the specified query and returns all the corresponding elements.
        /// </summary>
        /// <typeparam name="TResult">The result type.</typeparam>
        /// <param name="query">The query to execute.</param>
        /// <param name="cancellationToken">The <see cref="CancellationToken"/> that can be used to abort the operation.</param>
        /// <returns>
        /// A <see cref="Task"/> that can be used to monitor the asynchronous operation,
        /// whose result returns all the elements returned when executing the specified query.
        /// </returns>
        public virtual Task<ImmutableArray<TResult>> ListAsync<TResult>(
            [NotNull] Func<IQueryable<TApplication>, IQueryable<TResult>> query, CancellationToken cancellationToken = default)
        {
            return ListAsync((applications, state) => state(applications), query, cancellationToken);
        }

        /// <summary>
        /// Executes the specified query and returns all the corresponding elements.
        /// </summary>
        /// <typeparam name="TState">The state type.</typeparam>
        /// <typeparam name="TResult">The result type.</typeparam>
        /// <param name="query">The query to execute.</param>
        /// <param name="state">The optional state.</param>
        /// <param name="cancellationToken">The <see cref="CancellationToken"/> that can be used to abort the operation.</param>
        /// <returns>
        /// A <see cref="Task"/> that can be used to monitor the asynchronous operation,
        /// whose result returns all the elements returned when executing the specified query.
        /// </returns>
        public virtual Task<ImmutableArray<TResult>> ListAsync<TState, TResult>(
            [NotNull] Func<IQueryable<TApplication>, TState, IQueryable<TResult>> query,
            [CanBeNull] TState state, CancellationToken cancellationToken = default)
        {
            if (query == null)
            {
                throw new ArgumentNullException(nameof(query));
            }

            return Store.ListAsync(query, state, cancellationToken);
        }

        /// <summary>
        /// Populates the application using the specified descriptor.
        /// </summary>
        /// <param name="application">The application.</param>
        /// <param name="descriptor">The descriptor.</param>
        /// <param name="cancellationToken">The <see cref="CancellationToken"/> that can be used to abort the operation.</param>
        /// <returns>
        /// A <see cref="Task"/> that can be used to monitor the asynchronous operation.
        /// </returns>
        public virtual async Task PopulateAsync([NotNull] TApplication application,
            [NotNull] OpenIddictApplicationDescriptor descriptor, CancellationToken cancellationToken = default)
        {
            if (application == null)
            {
                throw new ArgumentNullException(nameof(application));
            }

            if (descriptor == null)
            {
                throw new ArgumentNullException(nameof(descriptor));
            }

            await Store.SetClientIdAsync(application, descriptor.ClientId, cancellationToken);
            await Store.SetClientSecretAsync(application, descriptor.ClientSecret, cancellationToken);
            await Store.SetClientTypeAsync(application, descriptor.Type, cancellationToken);
            await Store.SetConsentTypeAsync(application, descriptor.ConsentType, cancellationToken);
            await Store.SetDisplayNameAsync(application, descriptor.DisplayName, cancellationToken);
            await Store.SetPermissionsAsync(application, ImmutableArray.CreateRange(descriptor.Permissions), cancellationToken);
            await Store.SetPostLogoutRedirectUrisAsync(application, ImmutableArray.CreateRange(
                descriptor.PostLogoutRedirectUris.Select(address => address.OriginalString)), cancellationToken);
            await Store.SetRedirectUrisAsync(application, ImmutableArray.CreateRange(
                descriptor.RedirectUris.Select(address => address.OriginalString)), cancellationToken);
        }

        /// <summary>
        /// Populates the specified descriptor using the properties exposed by the application.
        /// </summary>
        /// <param name="descriptor">The descriptor.</param>
        /// <param name="application">The application.</param>
        /// <param name="cancellationToken">The <see cref="CancellationToken"/> that can be used to abort the operation.</param>
        /// <returns>
        /// A <see cref="Task"/> that can be used to monitor the asynchronous operation.
        /// </returns>
        public virtual async Task PopulateAsync(
            [NotNull] OpenIddictApplicationDescriptor descriptor,
            [NotNull] TApplication application, CancellationToken cancellationToken = default)
        {
            if (descriptor == null)
            {
                throw new ArgumentNullException(nameof(descriptor));
            }

            if (application == null)
            {
                throw new ArgumentNullException(nameof(application));
            }

            descriptor.ClientId = await Store.GetClientIdAsync(application, cancellationToken);
            descriptor.ClientSecret = await Store.GetClientSecretAsync(application, cancellationToken);
            descriptor.ConsentType = await Store.GetConsentTypeAsync(application, cancellationToken);
            descriptor.DisplayName = await Store.GetDisplayNameAsync(application, cancellationToken);
            descriptor.Type = await Store.GetClientTypeAsync(application, cancellationToken);
            descriptor.Permissions.Clear();
            descriptor.Permissions.UnionWith(await Store.GetPermissionsAsync(application, cancellationToken));
            descriptor.PostLogoutRedirectUris.Clear();
            descriptor.RedirectUris.Clear();

            foreach (var address in await Store.GetPostLogoutRedirectUrisAsync(application, cancellationToken))
            {
                // Ensure the address is not null or empty.
                if (string.IsNullOrEmpty(address))
                {
                    throw new ArgumentException("Callback URLs cannot be null or empty.");
                }

                // Ensure the address is a valid absolute URL.
                if (!Uri.TryCreate(address, UriKind.Absolute, out Uri uri) || !uri.IsWellFormedOriginalString())
                {
                    throw new ArgumentException("Callback URLs must be valid absolute URLs.");
                }

                descriptor.PostLogoutRedirectUris.Add(uri);
            }

            foreach (var address in await Store.GetRedirectUrisAsync(application, cancellationToken))
            {
                // Ensure the address is not null or empty.
                if (string.IsNullOrEmpty(address))
                {
                    throw new ArgumentException("Callback URLs cannot be null or empty.");
                }

                // Ensure the address is a valid absolute URL.
                if (!Uri.TryCreate(address, UriKind.Absolute, out Uri uri) || !uri.IsWellFormedOriginalString())
                {
                    throw new ArgumentException("Callback URLs must be valid absolute URLs.");
                }

                descriptor.RedirectUris.Add(uri);
            }
        }

        /// <summary>
        /// Updates an existing application.
        /// </summary>
        /// <param name="application">The application to update.</param>
        /// <param name="cancellationToken">The <see cref="CancellationToken"/> that can be used to abort the operation.</param>
        /// <returns>
        /// A <see cref="Task"/> that can be used to monitor the asynchronous operation.
        /// </returns>
        public virtual async Task UpdateAsync([NotNull] TApplication application, CancellationToken cancellationToken = default)
        {
            if (application == null)
            {
                throw new ArgumentNullException(nameof(application));
            }

            var results = await ValidateAsync(application, cancellationToken);
            if (results.Any(result => result != ValidationResult.Success))
            {
                var builder = new StringBuilder();
                builder.AppendLine("One or more validation error(s) occurred while trying to update an existing application:");
                builder.AppendLine();

                foreach (var result in results)
                {
                    builder.AppendLine(result.ErrorMessage);
                }

                throw new OpenIddictExceptions.ValidationException(builder.ToString(), results);
            }

            await Store.UpdateAsync(application, cancellationToken);
        }

        /// <summary>
        /// Updates an existing application and replaces the existing secret.
        /// Note: the default implementation automatically hashes the client
        /// secret before storing it in the database, for security reasons.
        /// </summary>
        /// <param name="application">The application to update.</param>
        /// <param name="secret">The client secret associated with the application.</param>
        /// <param name="cancellationToken">The <see cref="CancellationToken"/> that can be used to abort the operation.</param>
        /// <returns>
        /// A <see cref="Task"/> that can be used to monitor the asynchronous operation.
        /// </returns>
        public virtual async Task UpdateAsync([NotNull] TApplication application,
            [CanBeNull] string secret, CancellationToken cancellationToken = default)
        {
            if (application == null)
            {
                throw new ArgumentNullException(nameof(application));
            }

            if (string.IsNullOrEmpty(secret))
            {
                await Store.SetClientSecretAsync(application, null, cancellationToken);
            }

            else
            {
                secret = await ObfuscateClientSecretAsync(secret, cancellationToken);
                await Store.SetClientSecretAsync(application, secret, cancellationToken);
            }

            await UpdateAsync(application, cancellationToken);
        }

        /// <summary>
        /// Updates an existing application.
        /// </summary>
        /// <param name="application">The application to update.</param>
        /// <param name="descriptor">The descriptor used to update the application.</param>
        /// <param name="cancellationToken">The <see cref="CancellationToken"/> that can be used to abort the operation.</param>
        /// <returns>
        /// A <see cref="Task"/> that can be used to monitor the asynchronous operation.
        /// </returns>
        public virtual async Task UpdateAsync([NotNull] TApplication application,
            [NotNull] OpenIddictApplicationDescriptor descriptor, CancellationToken cancellationToken = default)
        {
            if (application == null)
            {
                throw new ArgumentNullException(nameof(application));
            }

            if (descriptor == null)
            {
                throw new ArgumentNullException(nameof(descriptor));
            }

            // Store the original client secret for later comparison.
            var comparand = await Store.GetClientSecretAsync(application, cancellationToken);
            await PopulateAsync(application, descriptor, cancellationToken);

            // If the client secret was updated, re-obfuscate it before persisting the changes.
            var secret = await Store.GetClientSecretAsync(application, cancellationToken);
            if (!string.Equals(secret, comparand, StringComparison.Ordinal))
            {
                await UpdateAsync(application, secret, cancellationToken);

                return;
            }

            await UpdateAsync(application, cancellationToken);
        }

        /// <summary>
        /// Validates the application to ensure it's in a consistent state.
        /// </summary>
        /// <param name="application">The application.</param>
        /// <param name="cancellationToken">The <see cref="CancellationToken"/> that can be used to abort the operation.</param>
        /// <returns>
        /// A <see cref="Task"/> that can be used to monitor the asynchronous operation,
        /// whose result returns the validation error encountered when validating the application.
        /// </returns>
        public virtual async Task<ImmutableArray<ValidationResult>> ValidateAsync(
            [NotNull] TApplication application, CancellationToken cancellationToken = default)
        {
            if (application == null)
            {
                throw new ArgumentNullException(nameof(application));
            }

            var builder = ImmutableArray.CreateBuilder<ValidationResult>();

            // Ensure the client_id is not null or empty and is not already used for a different application.
            var identifier = await Store.GetClientIdAsync(application, cancellationToken);
            if (string.IsNullOrEmpty(identifier))
            {
                builder.Add(new ValidationResult("The client identifier cannot be null or empty."));
            }

            else
            {
                // Note: depending on the database/table/query collation used by the store, an application
                // whose client_id doesn't exactly match the specified value may be returned (e.g because
                // the casing is different). To avoid issues when the client identifier is part of an index
                // using the same collation, an error is added even if the two identifiers don't exactly match.
                var other = await Store.FindByClientIdAsync(identifier, cancellationToken);
                if (other != null && !string.Equals(
                    await Store.GetIdAsync(other, cancellationToken),
                    await Store.GetIdAsync(application, cancellationToken), StringComparison.Ordinal))
                {
                    builder.Add(new ValidationResult("An application with the same client identifier already exists."));
                }
            }

            var type = await Store.GetClientTypeAsync(application, cancellationToken);
            if (string.IsNullOrEmpty(type))
            {
                builder.Add(new ValidationResult("The client type cannot be null or empty."));
            }

            else
            {
                // Ensure the application type is supported by the manager.
                if (!string.Equals(type, OpenIddictConstants.ClientTypes.Confidential, StringComparison.OrdinalIgnoreCase) &&
                    !string.Equals(type, OpenIddictConstants.ClientTypes.Hybrid, StringComparison.OrdinalIgnoreCase) &&
                    !string.Equals(type, OpenIddictConstants.ClientTypes.Public, StringComparison.OrdinalIgnoreCase))
                {
                    builder.Add(new ValidationResult("Only 'confidential', 'hybrid' or 'public' applications are " +
                                                     "supported by the default application manager."));
                }

                // Ensure a client secret was specified if the client is a confidential application.
                var secret = await Store.GetClientSecretAsync(application, cancellationToken);
                if (string.IsNullOrEmpty(secret) &&
                    string.Equals(type, OpenIddictConstants.ClientTypes.Confidential, StringComparison.OrdinalIgnoreCase))
                {
                    builder.Add(new ValidationResult("The client secret cannot be null or empty for a confidential application."));
                }

                // Ensure no client secret was specified if the client is a public application.
                else if (!string.IsNullOrEmpty(secret) &&
                          string.Equals(type, OpenIddictConstants.ClientTypes.Public, StringComparison.OrdinalIgnoreCase))
                {
                    builder.Add(new ValidationResult("A client secret cannot be associated with a public application."));
                }
            }

            // When callback URLs are specified, ensure they are valid and spec-compliant.
            // See https://tools.ietf.org/html/rfc6749#section-3.1 for more information.
            foreach (var address in ImmutableArray.Create<string>()
                .AddRange(await Store.GetPostLogoutRedirectUrisAsync(application, cancellationToken))
                .AddRange(await Store.GetRedirectUrisAsync(application, cancellationToken)))
            {
                // Ensure the address is not null or empty.
                if (string.IsNullOrEmpty(address))
                {
                    builder.Add(new ValidationResult("Callback URLs cannot be null or empty."));

                    break;
                }

                // Ensure the address is a valid absolute URL.
                if (!Uri.TryCreate(address, UriKind.Absolute, out Uri uri) || !uri.IsWellFormedOriginalString())
                {
                    builder.Add(new ValidationResult("Callback URLs must be valid absolute URLs."));

                    break;
                }

                // Ensure the address doesn't contain a fragment.
                if (!string.IsNullOrEmpty(uri.Fragment))
                {
                    builder.Add(new ValidationResult("Callback URLs cannot contain a fragment."));

                    break;
                }
            }

            return builder.Count == builder.Capacity ?
                builder.MoveToImmutable() :
                builder.ToImmutable();
        }

        /// <summary>
        /// Validates the client_secret associated with an application.
        /// </summary>
        /// <param name="application">The application.</param>
        /// <param name="secret">The secret that should be compared to the client_secret stored in the database.</param>
        /// <param name="cancellationToken">The <see cref="CancellationToken"/> that can be used to abort the operation.</param>
        /// <returns>A <see cref="Task"/> that can be used to monitor the asynchronous operation.</returns>
        /// <returns>
        /// A <see cref="Task"/> that can be used to monitor the asynchronous operation,
        /// whose result returns a boolean indicating whether the client secret was valid.
        /// </returns>
        public virtual async Task<bool> ValidateClientSecretAsync(
            [NotNull] TApplication application, string secret, CancellationToken cancellationToken = default)
        {
            if (application == null)
            {
                throw new ArgumentNullException(nameof(application));
            }

            if (await IsPublicAsync(application, cancellationToken))
            {
                Logger.LogWarning("Client authentication cannot be enforced for public applications.");

                return false;
            }

            var value = await Store.GetClientSecretAsync(application, cancellationToken);
            if (string.IsNullOrEmpty(value))
            {
                Logger.LogError("Client authentication failed for {Client} because " +
                                "no client secret was associated with the application.");

                return false;
            }

            if (!await ValidateClientSecretAsync(secret, value, cancellationToken))
            {
                Logger.LogWarning("Client authentication failed for {Client}.",
                    await GetClientIdAsync(application, cancellationToken));

                return false;
            }

            return true;
        }

        /// <summary>
        /// Validates the redirect_uri to ensure it's associated with an application.
        /// </summary>
        /// <param name="application">The application.</param>
        /// <param name="address">The address that should be compared to one of the redirect_uri stored in the database.</param>
        /// <param name="cancellationToken">The <see cref="CancellationToken"/> that can be used to abort the operation.</param>
        /// <returns>
        /// A <see cref="Task"/> that can be used to monitor the asynchronous operation,
        /// whose result returns a boolean indicating whether the redirect_uri was valid.
        /// </returns>
        public virtual async Task<bool> ValidateRedirectUriAsync(
            [NotNull] TApplication application, [NotNull] string address, CancellationToken cancellationToken = default)
        {
            if (application == null)
            {
                throw new ArgumentNullException(nameof(application));
            }

            if (string.IsNullOrEmpty(address))
            {
                throw new ArgumentException("The address cannot be null or empty.", nameof(address));
            }

            foreach (var uri in await Store.GetRedirectUrisAsync(application, cancellationToken))
            {
                // Note: the redirect_uri must be compared using case-sensitive "Simple String Comparison".
                // See http://openid.net/specs/openid-connect-core-1_0.html#AuthRequest for more information.
                if (string.Equals(uri, address, StringComparison.Ordinal))
                {
                    return true;
                }
            }

            Logger.LogWarning("Client validation failed because '{RedirectUri}' was not a valid redirect_uri " +
                              "for {Client}.", address, await GetClientIdAsync(application, cancellationToken));

            return false;
        }

        /// <summary>
        /// Obfuscates the specified client secret so it can be safely stored in a database.
        /// By default, this method returns a complex hashed representation computed using PBKDF2.
        /// </summary>
        /// <param name="secret">The client secret.</param>
        /// <param name="cancellationToken">The <see cref="CancellationToken"/> that can be used to abort the operation.</param>
        /// <returns>
        /// A <see cref="Task"/> that can be used to monitor the asynchronous operation.
        /// </returns>
        protected virtual Task<string> ObfuscateClientSecretAsync([NotNull] string secret, CancellationToken cancellationToken = default)
        {
            if (string.IsNullOrEmpty(secret))
            {
                throw new ArgumentException("The secret cannot be null or empty.", nameof(secret));
            }

            return Task.FromResult(Crypto.HashPassword(secret));
        }

        /// <summary>
        /// Validates the specified value to ensure it corresponds to the client secret.
        /// Note: when overriding this method, using a time-constant comparer is strongly recommended.
        /// </summary>
        /// <param name="secret">The client secret to compare to the value stored in the database.</param>
        /// <param name="comparand">The value stored in the database, which is usually a hashed representation of the secret.</param>
        /// <param name="cancellationToken">The <see cref="CancellationToken"/> that can be used to abort the operation.</param>
        /// <returns>
        /// A <see cref="Task"/> that can be used to monitor the asynchronous operation,
        /// whose result returns a boolean indicating whether the specified value was valid.
        /// </returns>
        protected virtual Task<bool> ValidateClientSecretAsync(
            [NotNull] string secret, [NotNull] string comparand, CancellationToken cancellationToken = default)
        {
            if (string.IsNullOrEmpty(secret))
            {
                throw new ArgumentException("The secret cannot be null or empty.", nameof(secret));
            }

            if (string.IsNullOrEmpty(comparand))
            {
                throw new ArgumentException("The comparand cannot be null or empty.", nameof(comparand));
            }

            try
            {
                return Task.FromResult(Crypto.VerifyHashedPassword(comparand, secret));
            }

            catch (Exception exception)
            {
                Logger.LogWarning(0, exception, "An error occurred while trying to verify a client secret. " +
                                                "This may indicate that the hashed entry is corrupted or malformed.");

                return Task.FromResult(false);
            }
        }

        Task<long> IOpenIddictApplicationManager.CountAsync(CancellationToken cancellationToken)
            => CountAsync(cancellationToken);

        Task<long> IOpenIddictApplicationManager.CountAsync<TResult>(Func<IQueryable<object>, IQueryable<TResult>> query, CancellationToken cancellationToken)
            => CountAsync(query, cancellationToken);

        async Task<object> IOpenIddictApplicationManager.CreateAsync(OpenIddictApplicationDescriptor descriptor, CancellationToken cancellationToken)
            => await CreateAsync(descriptor, cancellationToken);

        Task IOpenIddictApplicationManager.CreateAsync(object application, CancellationToken cancellationToken)
            => CreateAsync((TApplication) application, cancellationToken);

        Task IOpenIddictApplicationManager.CreateAsync(object application, string secret, CancellationToken cancellationToken)
            => CreateAsync((TApplication) application, secret, cancellationToken);

        Task IOpenIddictApplicationManager.DeleteAsync(object application, CancellationToken cancellationToken)
            => DeleteAsync((TApplication) application, cancellationToken);

        async Task<object> IOpenIddictApplicationManager.FindByClientIdAsync(string identifier, CancellationToken cancellationToken)
            => await FindByClientIdAsync(identifier, cancellationToken);

        async Task<object> IOpenIddictApplicationManager.FindByIdAsync(string identifier, CancellationToken cancellationToken)
            => await FindByIdAsync(identifier, cancellationToken);

        async Task<ImmutableArray<object>> IOpenIddictApplicationManager.FindByPostLogoutRedirectUriAsync(string address, CancellationToken cancellationToken)
            => (await FindByPostLogoutRedirectUriAsync(address, cancellationToken)).CastArray<object>();

        async Task<ImmutableArray<object>> IOpenIddictApplicationManager.FindByRedirectUriAsync(string address, CancellationToken cancellationToken)
            => (await FindByRedirectUriAsync(address, cancellationToken)).CastArray<object>();

        Task<TResult> IOpenIddictApplicationManager.GetAsync<TResult>(Func<IQueryable<object>, IQueryable<TResult>> query, CancellationToken cancellationToken)
            => GetAsync(query, cancellationToken);

        Task<TResult> IOpenIddictApplicationManager.GetAsync<TState, TResult>(Func<IQueryable<object>, TState, IQueryable<TResult>> query, TState state, CancellationToken cancellationToken)
            => GetAsync(query, state, cancellationToken);

        ValueTask<string> IOpenIddictApplicationManager.GetClientIdAsync(object application, CancellationToken cancellationToken)
            => GetClientIdAsync((TApplication) application, cancellationToken);

        ValueTask<string> IOpenIddictApplicationManager.GetClientTypeAsync(object application, CancellationToken cancellationToken)
            => GetClientTypeAsync((TApplication) application, cancellationToken);

        ValueTask<string> IOpenIddictApplicationManager.GetConsentTypeAsync(object application, CancellationToken cancellationToken)
            => GetConsentTypeAsync((TApplication) application, cancellationToken);

        ValueTask<string> IOpenIddictApplicationManager.GetDisplayNameAsync(object application, CancellationToken cancellationToken)
            => GetDisplayNameAsync((TApplication) application, cancellationToken);

        ValueTask<string> IOpenIddictApplicationManager.GetIdAsync(object application, CancellationToken cancellationToken)
            => GetIdAsync((TApplication) application, cancellationToken);

        ValueTask<ImmutableArray<string>> IOpenIddictApplicationManager.GetPermissionsAsync(object application, CancellationToken cancellationToken)
            => GetPermissionsAsync((TApplication) application, cancellationToken);

        ValueTask<ImmutableArray<string>> IOpenIddictApplicationManager.GetPostLogoutRedirectUrisAsync(object application, CancellationToken cancellationToken)
            => GetPostLogoutRedirectUrisAsync((TApplication) application, cancellationToken);

        ValueTask<ImmutableArray<string>> IOpenIddictApplicationManager.GetRedirectUrisAsync(object application, CancellationToken cancellationToken)
            => GetRedirectUrisAsync((TApplication) application, cancellationToken);

        Task<bool> IOpenIddictApplicationManager.HasPermissionAsync(object application, string permission, CancellationToken cancellationToken)
            => HasPermissionAsync((TApplication) application, permission, cancellationToken);

        Task<bool> IOpenIddictApplicationManager.IsConfidentialAsync(object application, CancellationToken cancellationToken)
            => IsConfidentialAsync((TApplication) application, cancellationToken);

        Task<bool> IOpenIddictApplicationManager.IsHybridAsync(object application, CancellationToken cancellationToken)
            => IsHybridAsync((TApplication) application, cancellationToken);

        Task<bool> IOpenIddictApplicationManager.IsPublicAsync(object application, CancellationToken cancellationToken)
            => IsPublicAsync((TApplication) application, cancellationToken);

        async Task<ImmutableArray<object>> IOpenIddictApplicationManager.ListAsync(int? count, int? offset, CancellationToken cancellationToken)
            => (await ListAsync(count, offset, cancellationToken)).CastArray<object>();

        Task<ImmutableArray<TResult>> IOpenIddictApplicationManager.ListAsync<TResult>(Func<IQueryable<object>, IQueryable<TResult>> query, CancellationToken cancellationToken)
            => ListAsync(query, cancellationToken);

        Task<ImmutableArray<TResult>> IOpenIddictApplicationManager.ListAsync<TState, TResult>(Func<IQueryable<object>, TState, IQueryable<TResult>> query, TState state, CancellationToken cancellationToken)
            => ListAsync(query, state, cancellationToken);

        Task IOpenIddictApplicationManager.PopulateAsync(OpenIddictApplicationDescriptor descriptor, object application, CancellationToken cancellationToken)
            => PopulateAsync(descriptor, (TApplication) application, cancellationToken);

        Task IOpenIddictApplicationManager.PopulateAsync(object application, OpenIddictApplicationDescriptor descriptor, CancellationToken cancellationToken)
            => PopulateAsync((TApplication) application, descriptor, cancellationToken);

        Task IOpenIddictApplicationManager.UpdateAsync(object application, CancellationToken cancellationToken)
            => UpdateAsync((TApplication) application, cancellationToken);

        Task IOpenIddictApplicationManager.UpdateAsync(object application, OpenIddictApplicationDescriptor descriptor, CancellationToken cancellationToken)
            => UpdateAsync((TApplication) application, descriptor, cancellationToken);

        Task IOpenIddictApplicationManager.UpdateAsync(object application, string secret, CancellationToken cancellationToken)
            => UpdateAsync((TApplication) application, secret, cancellationToken);

        Task<ImmutableArray<ValidationResult>> IOpenIddictApplicationManager.ValidateAsync(object application, CancellationToken cancellationToken)
            => ValidateAsync((TApplication) application, cancellationToken);

        Task<bool> IOpenIddictApplicationManager.ValidateClientSecretAsync(object application, string secret, CancellationToken cancellationToken)
            => ValidateClientSecretAsync((TApplication) application, secret, cancellationToken);

        Task<bool> IOpenIddictApplicationManager.ValidateRedirectUriAsync(object application, string address, CancellationToken cancellationToken)
            => ValidateRedirectUriAsync((TApplication) application, address, cancellationToken);
    }
}<|MERGE_RESOLUTION|>--- conflicted
+++ resolved
@@ -429,27 +429,7 @@
                 throw new ArgumentNullException(nameof(application));
             }
 
-<<<<<<< HEAD
-            async Task<string> ResolveClientTypeAsync()
-            {
-                var type = await Store.GetClientTypeAsync(application, cancellationToken);
-
-                // Ensure the application type returned by the store is supported by the manager.
-                if (!string.Equals(type, OpenIddictConstants.ClientTypes.Confidential, StringComparison.OrdinalIgnoreCase) &&
-                    !string.Equals(type, OpenIddictConstants.ClientTypes.Hybrid, StringComparison.OrdinalIgnoreCase) &&
-                    !string.Equals(type, OpenIddictConstants.ClientTypes.Public, StringComparison.OrdinalIgnoreCase))
-                {
-                    throw new InvalidOperationException("Only 'confidential', 'hybrid' or 'public' applications are " +
-                                                        "supported by the default application manager.");
-                }
-
-                return type;
-            }
-
-            return new ValueTask<string>(ResolveClientTypeAsync());
-=======
             return Store.GetClientTypeAsync(application, cancellationToken);
->>>>>>> 50375c21
         }
 
         /// <summary>
