using System.Collections.Generic;
using System.IdentityModel.Tokens.Jwt;
using System.Net.Http;
using Microsoft.AspNetCore.Authentication.Cookies;
using Microsoft.AspNetCore.Authentication.OpenIdConnect;
using Microsoft.AspNetCore.Builder;
using Microsoft.AspNetCore.Http;
using Microsoft.Extensions.DependencyInjection;
using Microsoft.IdentityModel.Protocols.OpenIdConnect;

namespace Mvc.Client
{
    public class Startup
    {
        public void ConfigureServices(IServiceCollection services)
        {
            services.AddAuthentication(options =>
            {
                options.SignInScheme = CookieAuthenticationDefaults.AuthenticationScheme;
            });

            services.AddMvc();

            services.AddSingleton<HttpClient>();
        }

        public void Configure(IApplicationBuilder app)
        {
            app.UseDeveloperExceptionPage();

            app.UseStaticFiles();

            // Insert a new cookies middleware in the pipeline to store the user
            // identity after he has been redirected from the identity provider.
            app.UseCookieAuthentication(new CookieAuthenticationOptions
            {
                AutomaticAuthenticate = true,
                AutomaticChallenge = true,
                LoginPath = new PathString("/signin")
            });

            app.UseOpenIdConnectAuthentication(new OpenIdConnectOptions
            {
                // Note: these settings must match the application details
                // inserted in the database at the server level.
                ClientId = "mvc",
                ClientSecret = "901564A5-E7FE-42CB-B10D-61EF6A8F3654",
                PostLogoutRedirectUri = "http://localhost:53507/",

                RequireHttpsMetadata = false,
                GetClaimsFromUserInfoEndpoint = true,
                SaveTokens = true,

                // Use the authorization code flow.
                ResponseType = OpenIdConnectResponseType.Code,
                AuthenticationMethod = OpenIdConnectRedirectBehavior.RedirectGet,

                // Note: setting the Authority allows the OIDC client middleware to automatically
                // retrieve the identity provider's configuration and spare you from setting
                // the different endpoints URIs or the token validation parameters explicitly.
                Authority = "http://localhost:54540/",

<<<<<<< HEAD
                Scope = { "email", "roles", "offline_access" }
=======
                options.Scope.Add("email");
                options.Scope.Add("roles");
                options.Scope.Add("offline_access");

                options.SecurityTokenValidator = new JwtSecurityTokenHandler
                {
                    // Disable the built-in JWT claims mapping feature.
                    InboundClaimTypeMap = new Dictionary<string, string>()
                };

                options.TokenValidationParameters.NameClaimType = "name";
                options.TokenValidationParameters.RoleClaimType = "role";
>>>>>>> ae54086a
            });

            app.UseMvc();
        }
    }
}<|MERGE_RESOLUTION|>--- conflicted
+++ resolved
@@ -7,6 +7,7 @@
 using Microsoft.AspNetCore.Http;
 using Microsoft.Extensions.DependencyInjection;
 using Microsoft.IdentityModel.Protocols.OpenIdConnect;
+using Microsoft.IdentityModel.Tokens;
 
 namespace Mvc.Client
 {
@@ -60,22 +61,19 @@
                 // the different endpoints URIs or the token validation parameters explicitly.
                 Authority = "http://localhost:54540/",
 
-<<<<<<< HEAD
-                Scope = { "email", "roles", "offline_access" }
-=======
-                options.Scope.Add("email");
-                options.Scope.Add("roles");
-                options.Scope.Add("offline_access");
+                Scope = { "email", "roles", "offline_access" },
 
-                options.SecurityTokenValidator = new JwtSecurityTokenHandler
+                SecurityTokenValidator = new JwtSecurityTokenHandler
                 {
                     // Disable the built-in JWT claims mapping feature.
                     InboundClaimTypeMap = new Dictionary<string, string>()
-                };
+                },
 
-                options.TokenValidationParameters.NameClaimType = "name";
-                options.TokenValidationParameters.RoleClaimType = "role";
->>>>>>> ae54086a
+                TokenValidationParameters = new TokenValidationParameters
+                {
+                    NameClaimType = "name",
+                    RoleClaimType = "role"
+                }
             });
 
             app.UseMvc();
