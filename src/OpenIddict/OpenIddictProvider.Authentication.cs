--- conflicted
+++ resolved
@@ -259,11 +259,7 @@
             }
 
             // Retrieve the application details corresponding to the requested client_id.
-<<<<<<< HEAD
-            var application = await applications.FindByClientIdAsync(context.ClientId, context.HttpContext.RequestAborted);
-=======
-            var application = await Applications.FindByClientIdAsync(context.ClientId);
->>>>>>> 611e4a52
+            var application = await applications.FindByClientIdAsync(context.ClientId);
             if (application == null)
             {
                 logger.LogError("The authorization request was rejected because the client " +
@@ -284,11 +280,7 @@
             // the authorization endpoint are rejected if the client_id corresponds to a confidential application.
             // Note: when using the authorization code grant, ValidateTokenRequest is responsible of rejecting
             // the token request if the client_id corresponds to an unauthenticated confidential client.
-<<<<<<< HEAD
-            if (await applications.IsConfidentialAsync(application, context.HttpContext.RequestAborted) &&
-=======
-            if (await Applications.IsConfidentialAsync(application) &&
->>>>>>> 611e4a52
+            if (await applications.IsConfidentialAsync(application) &&
                (context.Request.HasResponseType(OpenIdConnectConstants.ResponseTypes.IdToken) ||
                 context.Request.HasResponseType(OpenIdConnectConstants.ResponseTypes.Token)))
             {
@@ -300,12 +292,7 @@
             }
 
             // Reject the request if the application is not allowed to use the authorization endpoint.
-<<<<<<< HEAD
-            if (!await applications.HasPermissionAsync(application,
-                OpenIddictConstants.Permissions.Endpoints.Authorization, context.HttpContext.RequestAborted))
-=======
-            if (!await Applications.HasPermissionAsync(application, OpenIddictConstants.Permissions.Endpoints.Authorization))
->>>>>>> 611e4a52
+            if (!await applications.HasPermissionAsync(application, OpenIddictConstants.Permissions.Endpoints.Authorization))
             {
                 logger.LogError("The authorization request was rejected because the application '{ClientId}' " +
                                 "was not allowed to use the authorization endpoint.", context.ClientId);
@@ -318,13 +305,8 @@
             }
 
             // Reject the request if the application is not allowed to use the authorization code flow.
-<<<<<<< HEAD
-            if (context.Request.IsAuthorizationCodeFlow() && !await applications.HasPermissionAsync(application,
-                OpenIddictConstants.Permissions.GrantTypes.AuthorizationCode, context.HttpContext.RequestAborted))
-=======
-            if (context.Request.IsAuthorizationCodeFlow() && !await Applications.HasPermissionAsync(
+            if (context.Request.IsAuthorizationCodeFlow() && !await applications.HasPermissionAsync(
                 application, OpenIddictConstants.Permissions.GrantTypes.AuthorizationCode))
->>>>>>> 611e4a52
             {
                 logger.LogError("The authorization request was rejected because the application '{ClientId}' " +
                                 "was not allowed to use the authorization code flow.", context.ClientId);
@@ -337,13 +319,8 @@
             }
 
             // Reject the request if the application is not allowed to use the implicit flow.
-<<<<<<< HEAD
-            if (context.Request.IsImplicitFlow() && !await applications.HasPermissionAsync(application,
-                OpenIddictConstants.Permissions.GrantTypes.Implicit, context.HttpContext.RequestAborted))
-=======
-            if (context.Request.IsImplicitFlow() && !await Applications.HasPermissionAsync(
+            if (context.Request.IsImplicitFlow() && !await applications.HasPermissionAsync(
                 application, OpenIddictConstants.Permissions.GrantTypes.Implicit))
->>>>>>> 611e4a52
             {
                 logger.LogError("The authorization request was rejected because the application '{ClientId}' " +
                                 "was not allowed to use the implicit flow.", context.ClientId);
@@ -356,17 +333,9 @@
             }
 
             // Reject the request if the application is not allowed to use the authorization code/implicit flows.
-<<<<<<< HEAD
-            if (context.Request.IsHybridFlow() &&
-               (!await applications.HasPermissionAsync(application,
-                    OpenIddictConstants.Permissions.GrantTypes.AuthorizationCode, context.HttpContext.RequestAborted) ||
-                !await applications.HasPermissionAsync(application,
-                    OpenIddictConstants.Permissions.GrantTypes.Implicit, context.HttpContext.RequestAborted)))
-=======
             if (context.Request.IsHybridFlow() && 
-               (!await Applications.HasPermissionAsync(application, OpenIddictConstants.Permissions.GrantTypes.AuthorizationCode) ||
-                !await Applications.HasPermissionAsync(application, OpenIddictConstants.Permissions.GrantTypes.Implicit)))
->>>>>>> 611e4a52
+               (!await applications.HasPermissionAsync(application, OpenIddictConstants.Permissions.GrantTypes.AuthorizationCode) ||
+                !await applications.HasPermissionAsync(application, OpenIddictConstants.Permissions.GrantTypes.Implicit)))
             {
                 logger.LogError("The authorization request was rejected because the application '{ClientId}' " +
                                 "was not allowed to use the hybrid flow.", context.ClientId);
@@ -381,12 +350,7 @@
             // Reject the request if the offline_access scope was request and if the
             // application is not allowed to use the authorization code/implicit flows.
             if (context.Request.HasScope(OpenIdConnectConstants.Scopes.OfflineAccess) &&
-<<<<<<< HEAD
-               !await applications.HasPermissionAsync(application,
-                    OpenIddictConstants.Permissions.GrantTypes.RefreshToken, context.HttpContext.RequestAborted))
-=======
-               !await Applications.HasPermissionAsync(application, OpenIddictConstants.Permissions.GrantTypes.RefreshToken))
->>>>>>> 611e4a52
+               !await applications.HasPermissionAsync(application, OpenIddictConstants.Permissions.GrantTypes.RefreshToken))
             {
                 logger.LogError("The authorization request was rejected because the application '{ClientId}' " +
                                 "was not allowed to request the 'offline_access' scope.", context.ClientId);
@@ -400,11 +364,7 @@
 
 
             // Ensure that the specified redirect_uri is valid and is associated with the client application.
-<<<<<<< HEAD
-            if (!await applications.ValidateRedirectUriAsync(application, context.RedirectUri, context.HttpContext.RequestAborted))
-=======
-            if (!await Applications.ValidateRedirectUriAsync(application, context.RedirectUri))
->>>>>>> 611e4a52
+            if (!await applications.ValidateRedirectUriAsync(application, context.RedirectUri))
             {
                 logger.LogError("The authorization request was rejected because the redirect_uri " +
                                 "was invalid: '{RedirectUri}'.", context.RedirectUri);
