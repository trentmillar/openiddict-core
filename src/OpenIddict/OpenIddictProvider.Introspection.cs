--- conflicted
+++ resolved
@@ -13,7 +13,6 @@
 using JetBrains.Annotations;
 using Microsoft.Extensions.DependencyInjection;
 using Microsoft.Extensions.Logging;
-using Microsoft.Extensions.Options;
 using OpenIddict.Core;
 
 namespace OpenIddict
@@ -100,7 +99,8 @@
 
         public override async Task HandleIntrospectionRequest([NotNull] HandleIntrospectionRequestContext context)
         {
-            var options = context.HttpContext.RequestServices.GetRequiredService<IOptions<OpenIddictOptions>>();
+            var options = (OpenIddictOptions) context.Options;
+
             var logger = context.HttpContext.RequestServices.GetRequiredService<ILogger<OpenIddictProvider<TApplication, TAuthorization, TScope, TToken>>>();
             var tokens = context.HttpContext.RequestServices.GetRequiredService<OpenIddictTokenManager<TToken>>();
 
@@ -130,21 +130,12 @@
             }
 
             // When the received ticket is revocable, ensure it is still valid.
-<<<<<<< HEAD
-            if (!options.Value.DisableTokenRevocation && (context.Ticket.IsAuthorizationCode() || context.Ticket.IsRefreshToken()))
+            if (options.UseReferenceTokens || context.Ticket.IsAuthorizationCode() || context.Ticket.IsRefreshToken())
             {
                 // Retrieve the token from the database using the unique identifier stored in the authentication ticket:
                 // if the corresponding entry cannot be found, return Active = false to indicate that is is no longer valid.
                 var token = await tokens.FindByIdAsync(identifier, context.HttpContext.RequestAborted);
-                if (token == null)
-=======
-            if (options.UseReferenceTokens || context.Ticket.IsAuthorizationCode() || context.Ticket.IsRefreshToken())
-            {
-                // Retrieve the token from the database using the unique identifier stored in the authentication ticket:
-                // if the corresponding entry cannot be found, return Active = false to indicate that is is no longer valid.
-                var token = await Tokens.FindByIdAsync(identifier, context.HttpContext.RequestAborted);
-                if (token == null || !await Tokens.IsValidAsync(token, context.HttpContext.RequestAborted))
->>>>>>> 524fe6f0
+                if (token == null || !await tokens.IsValidAsync(token, context.HttpContext.RequestAborted))
                 {
                     logger.LogInformation("The token {Identifier} was declared as inactive because " +
                                           "it was revoked.", identifier);
