﻿/*
 * Licensed under the Apache License, Version 2.0 (http://www.apache.org/licenses/LICENSE-2.0)
 * See https://github.com/openiddict/openiddict-core for more information concerning
 * the license and the contributors participating to this project.
 */

using System;
using System.Collections.Immutable;
using System.Linq;
using System.Threading;
using System.Threading.Tasks;
using JetBrains.Annotations;
using Microsoft.EntityFrameworkCore;
using OpenIddict.Core;
using OpenIddict.Models;

namespace OpenIddict.EntityFrameworkCore
{
    /// <summary>
    /// Provides methods allowing to manage the tokens stored in a database.
    /// Note: this class can only be used with the default OpenIddict entities.
    /// </summary>
    /// <typeparam name="TContext">The type of the Entity Framework database context.</typeparam>
    public class OpenIddictTokenStore<TContext> : OpenIddictTokenStore<OpenIddictToken,
                                                                       OpenIddictApplication,
                                                                       OpenIddictAuthorization, TContext, string>
        where TContext : DbContext
    {
        public OpenIddictTokenStore([NotNull] TContext context) : base(context) { }
    }

    /// <summary>
    /// Provides methods allowing to manage the tokens stored in a database.
    /// Note: this class can only be used with the default OpenIddict entities.
    /// </summary>
    /// <typeparam name="TContext">The type of the Entity Framework database context.</typeparam>
    /// <typeparam name="TKey">The type of the entity primary keys.</typeparam>
    public class OpenIddictTokenStore<TContext, TKey> : OpenIddictTokenStore<OpenIddictToken<TKey>,
                                                                             OpenIddictApplication<TKey>,
                                                                             OpenIddictAuthorization<TKey>, TContext, TKey>
        where TContext : DbContext
        where TKey : IEquatable<TKey>
    {
        public OpenIddictTokenStore([NotNull] TContext context) : base(context) { }
    }

    /// <summary>
    /// Provides methods allowing to manage the tokens stored in a database.
    /// Note: this class can only be used with the default OpenIddict entities.
    /// </summary>
    /// <typeparam name="TToken">The type of the Token entity.</typeparam>
    /// <typeparam name="TApplication">The type of the Application entity.</typeparam>
    /// <typeparam name="TAuthorization">The type of the Authorization entity.</typeparam>
    /// <typeparam name="TContext">The type of the Entity Framework database context.</typeparam>
    /// <typeparam name="TKey">The type of the entity primary keys.</typeparam>
    public class OpenIddictTokenStore<TToken, TApplication, TAuthorization, TContext, TKey> :
        OpenIddictTokenStore<TToken, TApplication, TAuthorization, TKey>
        where TToken : OpenIddictToken<TKey, TApplication, TAuthorization>, new()
        where TApplication : OpenIddictApplication<TKey, TAuthorization, TToken>, new()
        where TAuthorization : OpenIddictAuthorization<TKey, TApplication, TToken>, new()
        where TContext : DbContext
        where TKey : IEquatable<TKey>
    {
        public OpenIddictTokenStore([NotNull] TContext context)
        {
            if (context == null)
            {
                throw new ArgumentNullException(nameof(context));
            }

            Context = context;
        }

        /// <summary>
        /// Gets the database context associated with the current store.
        /// </summary>
        protected virtual TContext Context { get; }

        /// <summary>
        /// Gets the database set corresponding to the <typeparamref name="TApplication"/> entity.
        /// </summary>
        protected DbSet<TApplication> Applications => Context.Set<TApplication>();

        /// <summary>
        /// Gets the database set corresponding to the <typeparamref name="TAuthorization"/> entity.
        /// </summary>
        protected DbSet<TAuthorization> Authorizations => Context.Set<TAuthorization>();

        /// <summary>
        /// Gets the database set corresponding to the <typeparamref name="TToken"/> entity.
        /// </summary>
        protected DbSet<TToken> Tokens => Context.Set<TToken>();

        /// <summary>
        /// Determines the number of tokens that match the specified query.
        /// </summary>
        /// <typeparam name="TResult">The result type.</typeparam>
        /// <param name="query">The query to execute.</param>
        /// <param name="cancellationToken">The <see cref="CancellationToken"/> that can be used to abort the operation.</param>
        /// <returns>
        /// A <see cref="Task"/> that can be used to monitor the asynchronous operation,
        /// whose result returns the number of tokens that match the specified query.
        /// </returns>
        public override Task<long> CountAsync<TResult>([NotNull] Func<IQueryable<TToken>, IQueryable<TResult>> query, CancellationToken cancellationToken)
        {
            if (query == null)
            {
                throw new ArgumentNullException(nameof(query));
            }

            return query(Tokens).LongCountAsync();
        }

        /// <summary>
        /// Creates a new token.
        /// </summary>
        /// <param name="token">The token to create.</param>
        /// <param name="cancellationToken">The <see cref="CancellationToken"/> that can be used to abort the operation.</param>
        /// <returns>
        /// A <see cref="Task"/> that can be used to monitor the asynchronous operation, whose result returns the token.
        /// </returns>
        public override async Task<TToken> CreateAsync([NotNull] TToken token, CancellationToken cancellationToken)
        {
            if (token == null)
            {
                throw new ArgumentNullException(nameof(token));
            }

            Context.Add(token);

            await Context.SaveChangesAsync(cancellationToken);

            return token;
        }

        /// <summary>
        /// Removes a token.
        /// </summary>
        /// <param name="token">The token to delete.</param>
        /// <param name="cancellationToken">The <see cref="CancellationToken"/> that can be used to abort the operation.</param>
        /// <returns>A <see cref="Task"/> that can be used to monitor the asynchronous operation.</returns>
        public override Task DeleteAsync([NotNull] TToken token, CancellationToken cancellationToken)
        {
            if (token == null)
            {
                throw new ArgumentNullException(nameof(token));
            }

            Context.Remove(token);

            return Context.SaveChangesAsync(cancellationToken);
        }

        /// <summary>
        /// Retrieves the list of tokens corresponding to the specified application identifier.
        /// </summary>
        /// <param name="identifier">The application identifier associated with the tokens.</param>
        /// <param name="cancellationToken">The <see cref="CancellationToken"/> that can be used to abort the operation.</param>
        /// <returns>
        /// A <see cref="Task"/> that can be used to monitor the asynchronous operation,
        /// whose result returns the tokens corresponding to the specified application.
        /// </returns>
        public override async Task<ImmutableArray<TToken>> FindByApplicationIdAsync([NotNull] string identifier, CancellationToken cancellationToken)
        {
            if (string.IsNullOrEmpty(identifier))
            {
                throw new ArgumentException("The identifier cannot be null or empty.", nameof(identifier));
            }

            // Note: due to a bug in Entity Framework Core's query visitor, the tokens can't be
            // filtered using token.Application.Id.Equals(key). To work around this issue,
            // this method is overriden to use an explicit join before applying the equality check.
            // See https://github.com/openiddict/openiddict-core/issues/499 for more information.

            IQueryable<TToken> Query(IQueryable<TApplication> applications, IQueryable<TToken> tokens)
            {
                var key = ConvertIdentifierFromString(identifier);

                return from token in tokens.Include(token => token.Application).Include(token => token.Authorization)
                       join application in applications on token.Application.Id equals application.Id
                       where application.Id.Equals(key)
                       select token;
            }

            return ImmutableArray.CreateRange(await Query(Applications, Tokens).ToListAsync(cancellationToken));
        }

        /// <summary>
        /// Retrieves the list of tokens corresponding to the specified authorization identifier.
        /// </summary>
        /// <param name="identifier">The authorization identifier associated with the tokens.</param>
        /// <param name="cancellationToken">The <see cref="CancellationToken"/> that can be used to abort the operation.</param>
        /// <returns>
        /// A <see cref="Task"/> that can be used to monitor the asynchronous operation,
        /// whose result returns the tokens corresponding to the specified authorization.
        /// </returns>
        public override async Task<ImmutableArray<TToken>> FindByAuthorizationIdAsync([NotNull] string identifier, CancellationToken cancellationToken)
        {
            if (string.IsNullOrEmpty(identifier))
            {
                throw new ArgumentException("The identifier cannot be null or empty.", nameof(identifier));
            }

            // Note: due to a bug in Entity Framework Core's query visitor, the tokens can't be
            // filtered using token.Authorization.Id.Equals(key). To work around this issue,
            // this method is overriden to use an explicit join before applying the equality check.
            // See https://github.com/openiddict/openiddict-core/issues/499 for more information.

            IQueryable<TToken> Query(IQueryable<TAuthorization> authorizations, IQueryable<TToken> tokens)
            {
                var key = ConvertIdentifierFromString(identifier);

                return from token in tokens.Include(token => token.Application).Include(token => token.Authorization)
                       join authorization in authorizations on token.Authorization.Id equals authorization.Id
                       where authorization.Id.Equals(key)
                       select token;
            }

            return ImmutableArray.CreateRange(await Query(Authorizations, Tokens).ToListAsync(cancellationToken));
        }

        /// <summary>
<<<<<<< HEAD
=======
        /// Retrieves a token using its unique identifier.
        /// </summary>
        /// <param name="identifier">The unique identifier associated with the token.</param>
        /// <param name="cancellationToken">The <see cref="CancellationToken"/> that can be used to abort the operation.</param>
        /// <returns>
        /// A <see cref="Task"/> that can be used to monitor the asynchronous operation,
        /// whose result returns the token corresponding to the unique identifier.
        /// </returns>
        public override Task<TToken> FindByIdAsync([NotNull] string identifier, CancellationToken cancellationToken)
        {
            if (string.IsNullOrEmpty(identifier))
            {
                throw new ArgumentException("The identifier cannot be null or empty.", nameof(identifier));
            }

            var token = (from entry in Context.ChangeTracker.Entries<TToken>()
                         where entry.Entity != null
                         where entry.Entity.Id.Equals(ConvertIdentifierFromString(identifier))
                         select entry.Entity).FirstOrDefault();

            if (token != null)
            {
                return Task.FromResult(token);
            }

            return base.FindByIdAsync(identifier, cancellationToken);
        }

        /// <summary>
        /// Retrieves the optional application identifier associated with a token.
        /// </summary>
        /// <param name="token">The token.</param>
        /// <param name="cancellationToken">The <see cref="CancellationToken"/> that can be used to abort the operation.</param>
        /// <returns>
        /// A <see cref="Task"/> that can be used to monitor the asynchronous operation,
        /// whose result returns the application identifier associated with the token.
        /// </returns>
        public override async Task<string> GetApplicationIdAsync([NotNull] TToken token, CancellationToken cancellationToken)
        {
            if (token == null)
            {
                throw new ArgumentNullException(nameof(token));
            }

            // If the application is not attached to the token, try to load it manually.
            if (token.Application == null)
            {
                var reference = Context.Entry(token).Reference(entry => entry.Application);
                if (reference.EntityEntry.State == EntityState.Detached)
                {
                    return null;
                }

                await reference.LoadAsync(cancellationToken);
            }

            if (token.Application == null)
            {
                return null;
            }

            return ConvertIdentifierToString(token.Application.Id);
        }

        /// <summary>
>>>>>>> 02d5ff71
        /// Executes the specified query and returns the first element.
        /// </summary>
        /// <typeparam name="TResult">The result type.</typeparam>
        /// <param name="query">The query to execute.</param>
        /// <param name="cancellationToken">The <see cref="CancellationToken"/> that can be used to abort the operation.</param>
        /// <returns>
        /// A <see cref="Task"/> that can be used to monitor the asynchronous operation,
        /// whose result returns the first element returned when executing the query.
        /// </returns>
        public override Task<TResult> GetAsync<TResult>([NotNull] Func<IQueryable<TToken>, IQueryable<TResult>> query, CancellationToken cancellationToken)
        {
            if (query == null)
            {
                throw new ArgumentNullException(nameof(query));
            }

            return query(
                Tokens.Include(token => token.Application)
                      .Include(token => token.Authorization)).FirstOrDefaultAsync(cancellationToken);
        }

        /// <summary>
<<<<<<< HEAD
=======
        /// Retrieves the optional authorization identifier associated with a token.
        /// </summary>
        /// <param name="token">The token.</param>
        /// <param name="cancellationToken">The <see cref="CancellationToken"/> that can be used to abort the operation.</param>
        /// <returns>
        /// A <see cref="Task"/> that can be used to monitor the asynchronous operation,
        /// whose result returns the authorization identifier associated with the token.
        /// </returns>
        public override async Task<string> GetAuthorizationIdAsync([NotNull] TToken token, CancellationToken cancellationToken)
        {
            if (token == null)
            {
                throw new ArgumentNullException(nameof(token));
            }

            // If the authorization is not attached to the token, try to load it manually.
            if (token.Authorization == null)
            {
                var reference = Context.Entry(token).Reference(entry => entry.Authorization);
                if (reference.EntityEntry.State == EntityState.Detached)
                {
                    return null;
                }

                await reference.LoadAsync(cancellationToken);
            }

            if (token.Authorization == null)
            {
                return null;
            }

            return ConvertIdentifierToString(token.Authorization.Id);
        }

        /// <summary>
>>>>>>> 02d5ff71
        /// Executes the specified query and returns all the corresponding elements.
        /// </summary>
        /// <typeparam name="TResult">The result type.</typeparam>
        /// <param name="query">The query to execute.</param>
        /// <param name="cancellationToken">The <see cref="CancellationToken"/> that can be used to abort the operation.</param>
        /// <returns>
        /// A <see cref="Task"/> that can be used to monitor the asynchronous operation,
        /// whose result returns all the elements returned when executing the specified query.
        /// </returns>
        public override async Task<ImmutableArray<TResult>> ListAsync<TResult>([NotNull] Func<IQueryable<TToken>, IQueryable<TResult>> query, CancellationToken cancellationToken)
        {
            if (query == null)
            {
                throw new ArgumentNullException(nameof(query));
            }

            return ImmutableArray.CreateRange(await query(
                Tokens.Include(token => token.Application)
                      .Include(token => token.Authorization)).ToListAsync(cancellationToken));
        }

        /// <summary>
        /// Sets the application identifier associated with a token.
        /// </summary>
        /// <param name="token">The token.</param>
        /// <param name="identifier">The unique identifier associated with the client application.</param>
        /// <param name="cancellationToken">The <see cref="CancellationToken"/> that can be used to abort the operation.</param>
        /// <returns>
        /// A <see cref="Task"/> that can be used to monitor the asynchronous operation.
        /// </returns>
        public override async Task SetApplicationIdAsync([NotNull] TToken token, [CanBeNull] string identifier, CancellationToken cancellationToken)
        {
            if (token == null)
            {
                throw new ArgumentNullException(nameof(token));
            }

            if (!string.IsNullOrEmpty(identifier))
            {
<<<<<<< HEAD
                var key = ConvertIdentifierFromString(identifier);

                var application = await Applications.SingleOrDefaultAsync(element => element.Id.Equals(key), cancellationToken);
=======
                var application = await Applications.FindAsync(new object[] { ConvertIdentifierFromString(identifier) }, cancellationToken);
>>>>>>> 02d5ff71
                if (application == null)
                {
                    throw new InvalidOperationException("The application associated with the token cannot be found.");
                }

                token.Application = application;
            }

            else
            {
                // If the application is not attached to the token, try to load it manually.
                if (token.Application == null)
                {
                    var reference = Context.Entry(token).Reference(entry => entry.Application);
                    if (reference.EntityEntry.State == EntityState.Detached)
                    {
                        return;
                    }

                    await reference.LoadAsync(cancellationToken);
                }

                token.Application = null;
            }
        }

        /// <summary>
        /// Sets the authorization identifier associated with a token.
        /// </summary>
        /// <param name="token">The token.</param>
        /// <param name="identifier">The unique identifier associated with the authorization.</param>
        /// <param name="cancellationToken">The <see cref="CancellationToken"/> that can be used to abort the operation.</param>
        /// <returns>
        /// A <see cref="Task"/> that can be used to monitor the asynchronous operation.
        /// </returns>
        public override async Task SetAuthorizationIdAsync([NotNull] TToken token, [CanBeNull] string identifier, CancellationToken cancellationToken)
        {
            if (token == null)
            {
                throw new ArgumentNullException(nameof(token));
            }

            if (!string.IsNullOrEmpty(identifier))
            {
                var key = ConvertIdentifierFromString(identifier);

                var authorization = await Authorizations.SingleOrDefaultAsync(element => element.Id.Equals(key), cancellationToken);
                if (authorization == null)
                {
                    throw new InvalidOperationException("The authorization associated with the token cannot be found.");
                }

                token.Authorization = authorization;
            }

            else
            {
                // If the authorization is not attached to the token, try to load it manually.
                if (token.Authorization == null)
                {
                    var reference = Context.Entry(token).Reference(entry => entry.Authorization);
                    if (reference.EntityEntry.State == EntityState.Detached)
                    {
                        return;
                    }

                    await reference.LoadAsync(cancellationToken);
                }

                token.Authorization = null;
            }
        }

        /// <summary>
        /// Updates an existing token.
        /// </summary>
        /// <param name="token">The token to update.</param>
        /// <param name="cancellationToken">The <see cref="CancellationToken"/> that can be used to abort the operation.</param>
        /// <returns>
        /// A <see cref="Task"/> that can be used to monitor the asynchronous operation.
        /// </returns>
        public override Task UpdateAsync([NotNull] TToken token, CancellationToken cancellationToken)
        {
            if (token == null)
            {
                throw new ArgumentNullException(nameof(token));
            }

            Context.Attach(token);

            // Generate a new concurrency token and attach it
            // to the token before persisting the changes.
            token.ConcurrencyToken = Guid.NewGuid().ToString();

            Context.Update(token);

            return Context.SaveChangesAsync(cancellationToken);
        }
<<<<<<< HEAD

        /// <summary>
        /// Sets the token properties based on the specified descriptor.
        /// </summary>
        /// <param name="token">The token to update.</param>
        /// <param name="descriptor">The token descriptor.</param>
        /// <param name="cancellationToken">The <see cref="CancellationToken"/> that can be used to abort the operation.</param>
        /// <returns>
        /// A <see cref="Task"/> that can be used to monitor the asynchronous operation.
        /// </returns>
        protected virtual async Task BindAsync([NotNull] TToken token, [NotNull] OpenIddictTokenDescriptor descriptor, CancellationToken cancellationToken)
        {
            if (token == null)
            {
                throw new ArgumentNullException(nameof(token));
            }

            if (descriptor == null)
            {
                throw new ArgumentNullException(nameof(descriptor));
            }

            token.Ciphertext = descriptor.Ciphertext;
            token.CreationDate = descriptor.CreationDate;
            token.ExpirationDate = descriptor.ExpirationDate;
            token.Hash = descriptor.Hash;
            token.Status = descriptor.Status;
            token.Subject = descriptor.Subject;
            token.Type = descriptor.Type;

            // Bind the token to the specified client application, if applicable.
            if (!string.IsNullOrEmpty(descriptor.ApplicationId))
            {
                var key = ConvertIdentifierFromString(descriptor.ApplicationId);

                var application = await Applications.SingleOrDefaultAsync(entity => entity.Id.Equals(key));
                if (application == null)
                {
                    throw new InvalidOperationException("The application associated with the token cannot be found.");
                }

                token.Application = application;
            }

            // Bind the token to the specified authorization, if applicable.
            if (!string.IsNullOrEmpty(descriptor.AuthorizationId))
            {
                var key = ConvertIdentifierFromString(descriptor.AuthorizationId);

                var authorization = await Authorizations.SingleOrDefaultAsync(entity => entity.Id.Equals(key));
                if (authorization == null)
                {
                    throw new InvalidOperationException("The authorization associated with the token cannot be found.");
                }

                token.Authorization = authorization;
            }
        }
=======
>>>>>>> 02d5ff71
    }
}<|MERGE_RESOLUTION|>--- conflicted
+++ resolved
@@ -220,8 +220,6 @@
         }
 
         /// <summary>
-<<<<<<< HEAD
-=======
         /// Retrieves a token using its unique identifier.
         /// </summary>
         /// <param name="identifier">The unique identifier associated with the token.</param>
@@ -251,43 +249,6 @@
         }
 
         /// <summary>
-        /// Retrieves the optional application identifier associated with a token.
-        /// </summary>
-        /// <param name="token">The token.</param>
-        /// <param name="cancellationToken">The <see cref="CancellationToken"/> that can be used to abort the operation.</param>
-        /// <returns>
-        /// A <see cref="Task"/> that can be used to monitor the asynchronous operation,
-        /// whose result returns the application identifier associated with the token.
-        /// </returns>
-        public override async Task<string> GetApplicationIdAsync([NotNull] TToken token, CancellationToken cancellationToken)
-        {
-            if (token == null)
-            {
-                throw new ArgumentNullException(nameof(token));
-            }
-
-            // If the application is not attached to the token, try to load it manually.
-            if (token.Application == null)
-            {
-                var reference = Context.Entry(token).Reference(entry => entry.Application);
-                if (reference.EntityEntry.State == EntityState.Detached)
-                {
-                    return null;
-                }
-
-                await reference.LoadAsync(cancellationToken);
-            }
-
-            if (token.Application == null)
-            {
-                return null;
-            }
-
-            return ConvertIdentifierToString(token.Application.Id);
-        }
-
-        /// <summary>
->>>>>>> 02d5ff71
         /// Executes the specified query and returns the first element.
         /// </summary>
         /// <typeparam name="TResult">The result type.</typeparam>
@@ -310,45 +271,6 @@
         }
 
         /// <summary>
-<<<<<<< HEAD
-=======
-        /// Retrieves the optional authorization identifier associated with a token.
-        /// </summary>
-        /// <param name="token">The token.</param>
-        /// <param name="cancellationToken">The <see cref="CancellationToken"/> that can be used to abort the operation.</param>
-        /// <returns>
-        /// A <see cref="Task"/> that can be used to monitor the asynchronous operation,
-        /// whose result returns the authorization identifier associated with the token.
-        /// </returns>
-        public override async Task<string> GetAuthorizationIdAsync([NotNull] TToken token, CancellationToken cancellationToken)
-        {
-            if (token == null)
-            {
-                throw new ArgumentNullException(nameof(token));
-            }
-
-            // If the authorization is not attached to the token, try to load it manually.
-            if (token.Authorization == null)
-            {
-                var reference = Context.Entry(token).Reference(entry => entry.Authorization);
-                if (reference.EntityEntry.State == EntityState.Detached)
-                {
-                    return null;
-                }
-
-                await reference.LoadAsync(cancellationToken);
-            }
-
-            if (token.Authorization == null)
-            {
-                return null;
-            }
-
-            return ConvertIdentifierToString(token.Authorization.Id);
-        }
-
-        /// <summary>
->>>>>>> 02d5ff71
         /// Executes the specified query and returns all the corresponding elements.
         /// </summary>
         /// <typeparam name="TResult">The result type.</typeparam>
@@ -388,13 +310,9 @@
 
             if (!string.IsNullOrEmpty(identifier))
             {
-<<<<<<< HEAD
                 var key = ConvertIdentifierFromString(identifier);
 
                 var application = await Applications.SingleOrDefaultAsync(element => element.Id.Equals(key), cancellationToken);
-=======
-                var application = await Applications.FindAsync(new object[] { ConvertIdentifierFromString(identifier) }, cancellationToken);
->>>>>>> 02d5ff71
                 if (application == null)
                 {
                     throw new InvalidOperationException("The application associated with the token cannot be found.");
@@ -405,19 +323,15 @@
 
             else
             {
-                // If the application is not attached to the token, try to load it manually.
-                if (token.Application == null)
+                var key = await GetIdAsync(token, cancellationToken);
+
+                // Try to retrieve the application associated with the token.
+                // If none can be found, assume that no application is attached.
+                var application = await Applications.FirstOrDefaultAsync(element => element.Tokens.Any(t => t.Id.Equals(key)));
+                if (application != null)
                 {
-                    var reference = Context.Entry(token).Reference(entry => entry.Application);
-                    if (reference.EntityEntry.State == EntityState.Detached)
-                    {
-                        return;
-                    }
-
-                    await reference.LoadAsync(cancellationToken);
+                    application.Tokens.Remove(token);
                 }
-
-                token.Application = null;
             }
         }
 
@@ -452,19 +366,15 @@
 
             else
             {
-                // If the authorization is not attached to the token, try to load it manually.
-                if (token.Authorization == null)
+                var key = await GetIdAsync(token, cancellationToken);
+
+                // Try to retrieve the authorization associated with the token.
+                // If none can be found, assume that no authorization is attached.
+                var authorization = await Authorizations.FirstOrDefaultAsync(element => element.Tokens.Any(t => t.Id.Equals(key)));
+                if (authorization != null)
                 {
-                    var reference = Context.Entry(token).Reference(entry => entry.Authorization);
-                    if (reference.EntityEntry.State == EntityState.Detached)
-                    {
-                        return;
-                    }
-
-                    await reference.LoadAsync(cancellationToken);
+                    authorization.Tokens.Remove(token);
                 }
-
-                token.Authorization = null;
             }
         }
 
@@ -493,66 +403,5 @@
 
             return Context.SaveChangesAsync(cancellationToken);
         }
-<<<<<<< HEAD
-
-        /// <summary>
-        /// Sets the token properties based on the specified descriptor.
-        /// </summary>
-        /// <param name="token">The token to update.</param>
-        /// <param name="descriptor">The token descriptor.</param>
-        /// <param name="cancellationToken">The <see cref="CancellationToken"/> that can be used to abort the operation.</param>
-        /// <returns>
-        /// A <see cref="Task"/> that can be used to monitor the asynchronous operation.
-        /// </returns>
-        protected virtual async Task BindAsync([NotNull] TToken token, [NotNull] OpenIddictTokenDescriptor descriptor, CancellationToken cancellationToken)
-        {
-            if (token == null)
-            {
-                throw new ArgumentNullException(nameof(token));
-            }
-
-            if (descriptor == null)
-            {
-                throw new ArgumentNullException(nameof(descriptor));
-            }
-
-            token.Ciphertext = descriptor.Ciphertext;
-            token.CreationDate = descriptor.CreationDate;
-            token.ExpirationDate = descriptor.ExpirationDate;
-            token.Hash = descriptor.Hash;
-            token.Status = descriptor.Status;
-            token.Subject = descriptor.Subject;
-            token.Type = descriptor.Type;
-
-            // Bind the token to the specified client application, if applicable.
-            if (!string.IsNullOrEmpty(descriptor.ApplicationId))
-            {
-                var key = ConvertIdentifierFromString(descriptor.ApplicationId);
-
-                var application = await Applications.SingleOrDefaultAsync(entity => entity.Id.Equals(key));
-                if (application == null)
-                {
-                    throw new InvalidOperationException("The application associated with the token cannot be found.");
-                }
-
-                token.Application = application;
-            }
-
-            // Bind the token to the specified authorization, if applicable.
-            if (!string.IsNullOrEmpty(descriptor.AuthorizationId))
-            {
-                var key = ConvertIdentifierFromString(descriptor.AuthorizationId);
-
-                var authorization = await Authorizations.SingleOrDefaultAsync(entity => entity.Id.Equals(key));
-                if (authorization == null)
-                {
-                    throw new InvalidOperationException("The authorization associated with the token cannot be found.");
-                }
-
-                token.Authorization = authorization;
-            }
-        }
-=======
->>>>>>> 02d5ff71
     }
 }