﻿/*
 * Licensed under the Apache License, Version 2.0 (http://www.apache.org/licenses/LICENSE-2.0)
 * See https://github.com/openiddict/openiddict-core for more information concerning
 * the license and the contributors participating to this project.
 */

using System;
using System.Collections.Generic;
using System.Collections.Immutable;
using System.IO;
using System.Threading.Tasks;
using AspNet.Security.OpenIdConnect.Extensions;
using AspNet.Security.OpenIdConnect.Primitives;
using AspNet.Security.OpenIdConnect.Server;
using JetBrains.Annotations;
using Microsoft.AspNetCore.Diagnostics;
using Microsoft.AspNetCore.WebUtilities;
using Microsoft.Extensions.Caching.Distributed;
using Microsoft.Extensions.DependencyInjection;
using Microsoft.Extensions.Logging;
using Microsoft.IdentityModel.Tokens;
using Newtonsoft.Json;
using Newtonsoft.Json.Bson;
using Newtonsoft.Json.Linq;
using OpenIddict.Abstractions;

namespace OpenIddict.Server
{
    public partial class OpenIddictServerProvider : OpenIdConnectServerProvider
    {
        public override async Task ExtractAuthorizationRequest([NotNull] ExtractAuthorizationRequestContext context)
        {
            var options = (OpenIddictServerOptions) context.Options;

            var logger = GetLogger(context.HttpContext.RequestServices);

            // Reject requests using the unsupported request parameter.
            if (!string.IsNullOrEmpty(context.Request.Request))
            {
                logger.LogError("The authorization request was rejected because it contained " +
                                "an unsupported parameter: {Parameter}.", "request");

                context.Reject(
                    error: OpenIdConnectConstants.Errors.RequestNotSupported,
                    description: "The 'request' parameter is not supported.");

                return;
            }

            // Reject requests using the unsupported request_uri parameter.
            if (!string.IsNullOrEmpty(context.Request.RequestUri))
            {
                logger.LogError("The authorization request was rejected because it contained " +
                                "an unsupported parameter: {Parameter}.", "request_uri");

                context.Reject(
                    error: OpenIdConnectConstants.Errors.RequestUriNotSupported,
                    description: "The 'request_uri' parameter is not supported.");

                return;
            }

            // If a request_id parameter can be found in the authorization request,
            // restore the complete authorization request from the distributed cache.
            if (!string.IsNullOrEmpty(context.Request.RequestId))
            {
                // Return an error if request caching support was not enabled.
                if (!options.EnableRequestCaching)
                {
                    logger.LogError("The authorization request was rejected because " +
                                    "request caching support was not enabled.");

                    context.Reject(
                        error: OpenIdConnectConstants.Errors.InvalidRequest,
                        description: "The 'request_id' parameter is not supported.");

                    return;
                }

                // Note: the cache key is always prefixed with a specific marker
                // to avoid collisions with the other types of cached requests.
                var key = OpenIddictConstants.Environment.AuthorizationRequest + context.Request.RequestId;

                var payload = await options.Cache.GetAsync(key);
                if (payload == null)
                {
                    logger.LogError("The authorization request was rejected because an unknown " +
                                    "or invalid request_id parameter was specified.");

                    context.Reject(
                        error: OpenIdConnectConstants.Errors.InvalidRequest,
                        description: "The specified 'request_id' parameter is invalid.");

                    return;
                }

                // Restore the authorization request parameters from the serialized payload.
                using (var reader = new BsonReader(new MemoryStream(payload)))
                {
                    foreach (var parameter in JObject.Load(reader))
                    {
                        // Avoid overriding the current request parameters.
                        if (context.Request.HasParameter(parameter.Key))
                        {
                            continue;
                        }

                        context.Request.SetParameter(parameter.Key, parameter.Value);
                    }
                }
            }

            await base.ExtractAuthorizationRequest(context);
        }

        public override async Task ValidateAuthorizationRequest([NotNull] ValidateAuthorizationRequestContext context)
        {
            var options = (OpenIddictServerOptions) context.Options;

            var logger = GetLogger(context.HttpContext.RequestServices);
            var applicationManager = GetApplicationManager(context.HttpContext.RequestServices);
            var scopeManager = GetScopeManager(context.HttpContext.RequestServices);

            // Note: the OpenID Connect server middleware supports authorization code, implicit, hybrid,
            // none and custom flows but OpenIddict uses a stricter policy rejecting none and custum flows.
            if (!context.Request.IsAuthorizationCodeFlow() && !context.Request.IsHybridFlow() && !context.Request.IsImplicitFlow())
            {
                logger.LogError("The authorization request was rejected because the '{ResponseType}' " +
                                "response type is not supported.", context.Request.ResponseType);

                context.Reject(
                    error: OpenIdConnectConstants.Errors.UnsupportedResponseType,
                    description: "The specified 'response_type' parameter is not supported.");

                return;
            }

            // Reject code flow authorization requests if the authorization code flow is not enabled.
            if (context.Request.IsAuthorizationCodeFlow() &&
               !options.GrantTypes.Contains(OpenIdConnectConstants.GrantTypes.AuthorizationCode))
            {
                logger.LogError("The authorization request was rejected because " +
                                "the authorization code flow was not enabled.");

                context.Reject(
                    error: OpenIdConnectConstants.Errors.UnsupportedResponseType,
                    description: "The specified 'response_type' parameter is not allowed.");

                return;
            }

            // Reject implicit flow authorization requests if the implicit flow is not enabled.
            if (context.Request.IsImplicitFlow() && !options.GrantTypes.Contains(OpenIdConnectConstants.GrantTypes.Implicit))
            {
                logger.LogError("The authorization request was rejected because the implicit flow was not enabled.");

                context.Reject(
                    error: OpenIdConnectConstants.Errors.UnsupportedResponseType,
                    description: "The specified 'response_type' parameter is not allowed.");

                return;
            }

            // Reject hybrid flow authorization requests if the authorization code or the implicit flows are not enabled.
            if (context.Request.IsHybridFlow() && (!options.GrantTypes.Contains(OpenIdConnectConstants.GrantTypes.AuthorizationCode) ||
                                                   !options.GrantTypes.Contains(OpenIdConnectConstants.GrantTypes.Implicit)))
            {
                logger.LogError("The authorization request was rejected because the " +
                                "authorization code flow or the implicit flow was not enabled.");

                context.Reject(
                    error: OpenIdConnectConstants.Errors.UnsupportedResponseType,
                    description: "The specified 'response_type' parameter is not allowed.");

                return;
            }

            // Reject authorization requests that specify scope=offline_access if the refresh token flow is not enabled.
            if (context.Request.HasScope(OpenIdConnectConstants.Scopes.OfflineAccess) &&
               !options.GrantTypes.Contains(OpenIdConnectConstants.GrantTypes.RefreshToken))
            {
                context.Reject(
                    error: OpenIdConnectConstants.Errors.InvalidRequest,
                    description: "The 'offline_access' scope is not allowed.");

                return;
            }

            // Validates scopes, unless scope validation was explicitly disabled.
            if (!options.DisableScopeValidation)
            {
                var scopes = new HashSet<string>(context.Request.GetScopes(), StringComparer.Ordinal);
                scopes.ExceptWith(options.Scopes);

                // If all the specified scopes are registered in the options, avoid making a database lookup.
                if (scopes.Count != 0)
                {
                    foreach (var scope in await scopeManager.FindByNamesAsync(scopes.ToImmutableArray()))
                    {
                        scopes.Remove(await scopeManager.GetNameAsync(scope));
                    }
                }

                // If at least one scope was not recognized, return an error.
                if (scopes.Count != 0)
                {
                    logger.LogError("The authentication request was rejected because invalid scopes were specified: {Scopes}.", scopes);

                    context.Reject(
                        error: OpenIdConnectConstants.Errors.InvalidScope,
                        description: "The specified 'scope' parameter is not valid.");

                    return;
                }
            }

            // Note: the OpenID Connect server middleware supports the query, form_post and fragment response modes
            // and doesn't reject unknown/custom modes until the ApplyAuthorizationResponse event is invoked.
            // To ensure authorization requests are rejected early enough, an additional check is made by OpenIddict.
            if (!string.IsNullOrEmpty(context.Request.ResponseMode) && !context.Request.IsFormPostResponseMode() &&
                                                                       !context.Request.IsFragmentResponseMode() &&
                                                                       !context.Request.IsQueryResponseMode())
            {
                logger.LogError("The authorization request was rejected because the '{ResponseMode}' " +
                                "response mode is not supported.", context.Request.ResponseMode);

                context.Reject(
                    error: OpenIdConnectConstants.Errors.InvalidRequest,
                    description: "The specified 'response_mode' parameter is not supported.");

                return;
            }

            // Note: redirect_uri is not required for pure OAuth2 requests
            // but this provider uses a stricter policy making it mandatory,
            // as required by the OpenID Connect core specification.
            // See http://openid.net/specs/openid-connect-core-1_0.html#AuthRequest.
            if (string.IsNullOrEmpty(context.RedirectUri))
            {
                context.Reject(
                    error: OpenIdConnectConstants.Errors.InvalidRequest,
                    description: "The mandatory 'redirect_uri' parameter is missing.");

                return;
            }

            // Note: the OpenID Connect server middleware always ensures a
            // code_challenge_method can't be specified without code_challenge.
            if (!string.IsNullOrEmpty(context.Request.CodeChallenge))
            {
                // Since the default challenge method (plain) is explicitly disallowed,
                // reject the authorization request if the code_challenge_method is missing.
                if (string.IsNullOrEmpty(context.Request.CodeChallengeMethod))
                {
                    logger.LogError("The authorization request was rejected because the " +
                                    "required 'code_challenge_method' parameter was missing.");

                    context.Reject(
                        error: OpenIdConnectConstants.Errors.InvalidRequest,
                        description: "The 'code_challenge_method' parameter must be specified.");

                    return;
                }

                // Disallow the use of the unsecure code_challenge_method=plain method.
                // See https://tools.ietf.org/html/rfc7636#section-7.2 for more information.
                if (string.Equals(context.Request.CodeChallengeMethod, OpenIdConnectConstants.CodeChallengeMethods.Plain))
                {
                    logger.LogError("The authorization request was rejected because the " +
                                    "'code_challenge_method' parameter was set to 'plain'.");

                    context.Reject(
                        error: OpenIdConnectConstants.Errors.InvalidRequest,
                        description: "The specified 'code_challenge_method' parameter is not allowed.");

                    return;
                }

                // Reject authorization requests that contain response_type=token when a code_challenge is specified.
                if (context.Request.HasResponseType(OpenIdConnectConstants.ResponseTypes.Token))
                {
                    logger.LogError("The authorization request was rejected because the " +
                                    "specified response type was not compatible with PKCE.");

                    context.Reject(
                        error: OpenIdConnectConstants.Errors.InvalidRequest,
                        description: "The specified 'response_type' parameter is not allowed when using PKCE.");

                    return;
                }
            }

            // Retrieve the application details corresponding to the requested client_id.
            var application = await applicationManager.FindByClientIdAsync(context.ClientId);
            if (application == null)
            {
                logger.LogError("The authorization request was rejected because the client " +
                                "application was not found: '{ClientId}'.", context.ClientId);

                context.Reject(
                    error: OpenIdConnectConstants.Errors.InvalidRequest,
                    description: "The specified 'client_id' parameter is invalid.");

                return;
            }

            // Store the application entity as a request property to make it accessible
            // from the other provider methods without having to call the store twice.
            context.Request.SetProperty($"{OpenIddictConstants.Properties.Application}:{context.ClientId}", application);

            // To prevent downgrade attacks, ensure that authorization requests returning an access token directly
            // from the authorization endpoint are rejected if the client_id corresponds to a confidential application.
            // Note: when using the authorization code grant, ValidateTokenRequest is responsible of rejecting
            // the token request if the client_id corresponds to an unauthenticated confidential client.
            if (await applicationManager.IsConfidentialAsync(application) &&
                context.Request.HasResponseType(OpenIdConnectConstants.ResponseTypes.Token))
            {
                context.Reject(
                    error: OpenIdConnectConstants.Errors.UnauthorizedClient,
                    description: "The specified 'response_type' parameter is not valid for this client application.");

                return;
            }

            // Reject the request if the application is not allowed to use the authorization endpoint.
<<<<<<< HEAD
            if (!await applicationManager.HasPermissionAsync(application, OpenIddictConstants.Permissions.Endpoints.Authorization))
=======
            if (!options.IgnoreEndpointPermissions &&
                !await _applicationManager.HasPermissionAsync(application, OpenIddictConstants.Permissions.Endpoints.Authorization))
>>>>>>> 7e10bedb
            {
                logger.LogError("The authorization request was rejected because the application '{ClientId}' " +
                                "was not allowed to use the authorization endpoint.", context.ClientId);

                context.Reject(
                    error: OpenIdConnectConstants.Errors.UnauthorizedClient,
                    description: "This client application is not allowed to use the authorization endpoint.");

                return;
            }

<<<<<<< HEAD
            // Reject the request if the application is not allowed to use the authorization code flow.
            if (context.Request.IsAuthorizationCodeFlow() && !await applicationManager.HasPermissionAsync(
                application, OpenIddictConstants.Permissions.GrantTypes.AuthorizationCode))
            {
                logger.LogError("The authorization request was rejected because the application '{ClientId}' " +
                                "was not allowed to use the authorization code flow.", context.ClientId);
=======
            if (!options.IgnoreGrantTypePermissions)
            {
                // Reject the request if the application is not allowed to use the authorization code flow.
                if (context.Request.IsAuthorizationCodeFlow() && !await _applicationManager.HasPermissionAsync(
                    application, OpenIddictConstants.Permissions.GrantTypes.AuthorizationCode))
                {
                    _logger.LogError("The authorization request was rejected because the application '{ClientId}' " +
                                     "was not allowed to use the authorization code flow.", context.ClientId);
>>>>>>> 7e10bedb

                    context.Reject(
                        error: OpenIdConnectConstants.Errors.UnauthorizedClient,
                        description: "The client application is not allowed to use the authorization code flow.");

                    return;
                }

<<<<<<< HEAD
            // Reject the request if the application is not allowed to use the implicit flow.
            if (context.Request.IsImplicitFlow() && !await applicationManager.HasPermissionAsync(
                application, OpenIddictConstants.Permissions.GrantTypes.Implicit))
            {
                logger.LogError("The authorization request was rejected because the application '{ClientId}' " +
                                "was not allowed to use the implicit flow.", context.ClientId);
=======
                // Reject the request if the application is not allowed to use the implicit flow.
                if (context.Request.IsImplicitFlow() && !await _applicationManager.HasPermissionAsync(
                    application, OpenIddictConstants.Permissions.GrantTypes.Implicit))
                {
                    _logger.LogError("The authorization request was rejected because the application '{ClientId}' " +
                                     "was not allowed to use the implicit flow.", context.ClientId);
>>>>>>> 7e10bedb

                    context.Reject(
                        error: OpenIdConnectConstants.Errors.UnauthorizedClient,
                        description: "The client application is not allowed to use the implicit flow.");

                    return;
                }

<<<<<<< HEAD
            // Reject the request if the application is not allowed to use the authorization code/implicit flows.
            if (context.Request.IsHybridFlow() && 
               (!await applicationManager.HasPermissionAsync(application, OpenIddictConstants.Permissions.GrantTypes.AuthorizationCode) ||
                !await applicationManager.HasPermissionAsync(application, OpenIddictConstants.Permissions.GrantTypes.Implicit)))
            {
                logger.LogError("The authorization request was rejected because the application '{ClientId}' " +
                                "was not allowed to use the hybrid flow.", context.ClientId);
=======
                // Reject the request if the application is not allowed to use the authorization code/implicit flows.
                if (context.Request.IsHybridFlow() &&
                   (!await _applicationManager.HasPermissionAsync(application, OpenIddictConstants.Permissions.GrantTypes.AuthorizationCode) ||
                    !await _applicationManager.HasPermissionAsync(application, OpenIddictConstants.Permissions.GrantTypes.Implicit)))
                {
                    _logger.LogError("The authorization request was rejected because the application '{ClientId}' " +
                                     "was not allowed to use the hybrid flow.", context.ClientId);
>>>>>>> 7e10bedb

                    context.Reject(
                        error: OpenIdConnectConstants.Errors.UnauthorizedClient,
                        description: "The client application is not allowed to use the hybrid flow.");

                    return;
                }

<<<<<<< HEAD
            // Reject the request if the offline_access scope was request and if the
            // application is not allowed to use the authorization code/implicit flows.
            if (context.Request.HasScope(OpenIdConnectConstants.Scopes.OfflineAccess) &&
               !await applicationManager.HasPermissionAsync(application, OpenIddictConstants.Permissions.GrantTypes.RefreshToken))
            {
                logger.LogError("The authorization request was rejected because the application '{ClientId}' " +
                                "was not allowed to request the 'offline_access' scope.", context.ClientId);
=======
                // Reject the request if the offline_access scope was request and if the
                // application is not allowed to use the authorization code/implicit flows.
                if (context.Request.HasScope(OpenIdConnectConstants.Scopes.OfflineAccess) &&
                   !await _applicationManager.HasPermissionAsync(application, OpenIddictConstants.Permissions.GrantTypes.RefreshToken))
                {
                    _logger.LogError("The authorization request was rejected because the application '{ClientId}' " +
                                     "was not allowed to request the 'offline_access' scope.", context.ClientId);
>>>>>>> 7e10bedb

                    context.Reject(
                        error: OpenIdConnectConstants.Errors.InvalidRequest,
                        description: "The client application is not allowed to use the 'offline_access' scope.");

                    return;
                }
            }


            // Ensure that the specified redirect_uri is valid and is associated with the client application.
            if (!await applicationManager.ValidateRedirectUriAsync(application, context.RedirectUri))
            {
                logger.LogError("The authorization request was rejected because the redirect_uri " +
                                "was invalid: '{RedirectUri}'.", context.RedirectUri);

                context.Reject(
                    error: OpenIdConnectConstants.Errors.InvalidRequest,
                    description: "The specified 'redirect_uri' parameter is not valid for this client application.");

                return;
            }

            // Unless permission enforcement was explicitly disabled, ensure
            // the client application is allowed to use the specified scopes.
            if (!options.IgnoreScopePermissions)
            {
                foreach (var scope in context.Request.GetScopes())
                {
                    // Avoid validating the "openid" and "offline_access" scopes as they represent protocol scopes.
                    if (string.Equals(scope, OpenIdConnectConstants.Scopes.OfflineAccess, StringComparison.Ordinal) ||
                        string.Equals(scope, OpenIdConnectConstants.Scopes.OpenId, StringComparison.Ordinal))
                    {
                        continue;
                    }

<<<<<<< HEAD
                // Reject the request if the application is not allowed to use the iterated scope.
                if (!await applicationManager.HasPermissionAsync(application, OpenIddictConstants.Permissions.Prefixes.Scope + scope))
                {
                    logger.LogError("The authorization request was rejected because the application '{ClientId}' " +
                                    "was not allowed to use the scope {Scope}.", context.ClientId, scope);
=======
                    // Reject the request if the application is not allowed to use the iterated scope.
                    if (!await _applicationManager.HasPermissionAsync(application, OpenIddictConstants.Permissions.Prefixes.Scope + scope))
                    {
                        _logger.LogError("The authorization request was rejected because the application '{ClientId}' " +
                                         "was not allowed to use the scope {Scope}.", context.ClientId, scope);
>>>>>>> 7e10bedb

                        context.Reject(
                            error: OpenIdConnectConstants.Errors.InvalidRequest,
                            description: "This client application is not allowed to use the specified scope.");

                        return;
                    }
                }
            }

            context.Validate();

            await base.ValidateAuthorizationRequest(context);
        }

        public override async Task HandleAuthorizationRequest([NotNull] HandleAuthorizationRequestContext context)
        {
            var options = (OpenIddictServerOptions) context.Options;

            // If no request_id parameter can be found in the current request, assume the OpenID Connect request
            // was not serialized yet and store the entire payload in the distributed cache to make it easier
            // to flow across requests and internal/external authentication/registration workflows.
            if (options.EnableRequestCaching && string.IsNullOrEmpty(context.Request.RequestId))
            {
                // Generate a 256-bit request identifier using a crypto-secure random number generator.
                var bytes = new byte[256 / 8];
                options.RandomNumberGenerator.GetBytes(bytes);
                context.Request.RequestId = Base64UrlEncoder.Encode(bytes);

                // Store the serialized authorization request parameters in the distributed cache.
                var stream = new MemoryStream();
                using (var writer = new BsonWriter(stream))
                {
                    writer.CloseOutput = false;

                    var serializer = JsonSerializer.CreateDefault();
                    serializer.Serialize(writer, context.Request);
                }

                // Note: the cache key is always prefixed with a specific marker
                // to avoid collisions with the other types of cached requests.
                var key = OpenIddictConstants.Environment.AuthorizationRequest + context.Request.RequestId;

                await options.Cache.SetAsync(key, stream.ToArray(), new DistributedCacheEntryOptions
                {
                    AbsoluteExpiration = context.Options.SystemClock.UtcNow + TimeSpan.FromMinutes(30),
                    SlidingExpiration = TimeSpan.FromMinutes(10)
                });

                // Create a new authorization request containing only the request_id parameter.
                var address = QueryHelpers.AddQueryString(
                    uri: context.HttpContext.Request.Scheme + "://" + context.HttpContext.Request.Host +
                         context.HttpContext.Request.PathBase + context.HttpContext.Request.Path,
                    name: OpenIdConnectConstants.Parameters.RequestId, value: context.Request.RequestId);

                context.HttpContext.Response.Redirect(address);

                // Mark the response as handled
                // to skip the rest of the pipeline.
                context.HandleResponse();

                return;
            }

            await base.HandleAuthorizationRequest(context);
        }

        public override async Task ApplyAuthorizationResponse([NotNull] ApplyAuthorizationResponseContext context)
        {
            var options = (OpenIddictServerOptions) context.Options;

            // Remove the authorization request from the distributed cache.
            if (options.EnableRequestCaching && !string.IsNullOrEmpty(context.Request.RequestId))
            {
                // Note: the cache key is always prefixed with a specific marker
                // to avoid collisions with the other types of cached requests.
                var key = OpenIddictConstants.Environment.AuthorizationRequest + context.Request.RequestId;

                // Note: the ApplyAuthorizationResponse event is called for both successful
                // and errored authorization responses but discrimination is not necessary here,
                // as the authorization request must be removed from the distributed cache in both cases.
                await options.Cache.RemoveAsync(key);
            }

            if (!options.ApplicationCanDisplayErrors && !string.IsNullOrEmpty(context.Error) &&
                                                         string.IsNullOrEmpty(context.RedirectUri))
            {
                // Determine if the status code pages middleware has been enabled for this request.
                // If it was not registered or enabled, let the OpenID Connect server middleware render
                // a default error page instead of delegating the rendering to the status code middleware.
                var feature = context.HttpContext.Features.Get<IStatusCodePagesFeature>();
                if (feature != null && feature.Enabled)
                {
                    // Replace the default status code to return a 400 response.
                    context.HttpContext.Response.StatusCode = 400;

                    // Mark the request as fully handled to prevent the OpenID Connect server middleware
                    // from displaying the default error page and to allow the status code pages middleware
                    // to rewrite the response using the logic defined by the developer when registering it.
                    context.HandleResponse();

                    return;
                }
            }

            await base.ApplyAuthorizationResponse(context);
        }
    }
}<|MERGE_RESOLUTION|>--- conflicted
+++ resolved
@@ -323,12 +323,8 @@
             }
 
             // Reject the request if the application is not allowed to use the authorization endpoint.
-<<<<<<< HEAD
-            if (!await applicationManager.HasPermissionAsync(application, OpenIddictConstants.Permissions.Endpoints.Authorization))
-=======
             if (!options.IgnoreEndpointPermissions &&
-                !await _applicationManager.HasPermissionAsync(application, OpenIddictConstants.Permissions.Endpoints.Authorization))
->>>>>>> 7e10bedb
+                !await applicationManager.HasPermissionAsync(application, OpenIddictConstants.Permissions.Endpoints.Authorization))
             {
                 logger.LogError("The authorization request was rejected because the application '{ClientId}' " +
                                 "was not allowed to use the authorization endpoint.", context.ClientId);
@@ -340,23 +336,14 @@
                 return;
             }
 
-<<<<<<< HEAD
-            // Reject the request if the application is not allowed to use the authorization code flow.
-            if (context.Request.IsAuthorizationCodeFlow() && !await applicationManager.HasPermissionAsync(
-                application, OpenIddictConstants.Permissions.GrantTypes.AuthorizationCode))
-            {
-                logger.LogError("The authorization request was rejected because the application '{ClientId}' " +
-                                "was not allowed to use the authorization code flow.", context.ClientId);
-=======
             if (!options.IgnoreGrantTypePermissions)
             {
                 // Reject the request if the application is not allowed to use the authorization code flow.
-                if (context.Request.IsAuthorizationCodeFlow() && !await _applicationManager.HasPermissionAsync(
+                if (context.Request.IsAuthorizationCodeFlow() && !await applicationManager.HasPermissionAsync(
                     application, OpenIddictConstants.Permissions.GrantTypes.AuthorizationCode))
                 {
-                    _logger.LogError("The authorization request was rejected because the application '{ClientId}' " +
-                                     "was not allowed to use the authorization code flow.", context.ClientId);
->>>>>>> 7e10bedb
+                    logger.LogError("The authorization request was rejected because the application '{ClientId}' " +
+                                    "was not allowed to use the authorization code flow.", context.ClientId);
 
                     context.Reject(
                         error: OpenIdConnectConstants.Errors.UnauthorizedClient,
@@ -365,21 +352,12 @@
                     return;
                 }
 
-<<<<<<< HEAD
-            // Reject the request if the application is not allowed to use the implicit flow.
-            if (context.Request.IsImplicitFlow() && !await applicationManager.HasPermissionAsync(
-                application, OpenIddictConstants.Permissions.GrantTypes.Implicit))
-            {
-                logger.LogError("The authorization request was rejected because the application '{ClientId}' " +
-                                "was not allowed to use the implicit flow.", context.ClientId);
-=======
                 // Reject the request if the application is not allowed to use the implicit flow.
-                if (context.Request.IsImplicitFlow() && !await _applicationManager.HasPermissionAsync(
+                if (context.Request.IsImplicitFlow() && !await applicationManager.HasPermissionAsync(
                     application, OpenIddictConstants.Permissions.GrantTypes.Implicit))
                 {
-                    _logger.LogError("The authorization request was rejected because the application '{ClientId}' " +
-                                     "was not allowed to use the implicit flow.", context.ClientId);
->>>>>>> 7e10bedb
+                    logger.LogError("The authorization request was rejected because the application '{ClientId}' " +
+                                    "was not allowed to use the implicit flow.", context.ClientId);
 
                     context.Reject(
                         error: OpenIdConnectConstants.Errors.UnauthorizedClient,
@@ -388,23 +366,13 @@
                     return;
                 }
 
-<<<<<<< HEAD
-            // Reject the request if the application is not allowed to use the authorization code/implicit flows.
-            if (context.Request.IsHybridFlow() && 
-               (!await applicationManager.HasPermissionAsync(application, OpenIddictConstants.Permissions.GrantTypes.AuthorizationCode) ||
-                !await applicationManager.HasPermissionAsync(application, OpenIddictConstants.Permissions.GrantTypes.Implicit)))
-            {
-                logger.LogError("The authorization request was rejected because the application '{ClientId}' " +
-                                "was not allowed to use the hybrid flow.", context.ClientId);
-=======
                 // Reject the request if the application is not allowed to use the authorization code/implicit flows.
                 if (context.Request.IsHybridFlow() &&
-                   (!await _applicationManager.HasPermissionAsync(application, OpenIddictConstants.Permissions.GrantTypes.AuthorizationCode) ||
-                    !await _applicationManager.HasPermissionAsync(application, OpenIddictConstants.Permissions.GrantTypes.Implicit)))
-                {
-                    _logger.LogError("The authorization request was rejected because the application '{ClientId}' " +
-                                     "was not allowed to use the hybrid flow.", context.ClientId);
->>>>>>> 7e10bedb
+                   (!await applicationManager.HasPermissionAsync(application, OpenIddictConstants.Permissions.GrantTypes.AuthorizationCode) ||
+                    !await applicationManager.HasPermissionAsync(application, OpenIddictConstants.Permissions.GrantTypes.Implicit)))
+                {
+                    logger.LogError("The authorization request was rejected because the application '{ClientId}' " +
+                                    "was not allowed to use the hybrid flow.", context.ClientId);
 
                     context.Reject(
                         error: OpenIdConnectConstants.Errors.UnauthorizedClient,
@@ -413,23 +381,13 @@
                     return;
                 }
 
-<<<<<<< HEAD
-            // Reject the request if the offline_access scope was request and if the
-            // application is not allowed to use the authorization code/implicit flows.
-            if (context.Request.HasScope(OpenIdConnectConstants.Scopes.OfflineAccess) &&
-               !await applicationManager.HasPermissionAsync(application, OpenIddictConstants.Permissions.GrantTypes.RefreshToken))
-            {
-                logger.LogError("The authorization request was rejected because the application '{ClientId}' " +
-                                "was not allowed to request the 'offline_access' scope.", context.ClientId);
-=======
                 // Reject the request if the offline_access scope was request and if the
                 // application is not allowed to use the authorization code/implicit flows.
                 if (context.Request.HasScope(OpenIdConnectConstants.Scopes.OfflineAccess) &&
-                   !await _applicationManager.HasPermissionAsync(application, OpenIddictConstants.Permissions.GrantTypes.RefreshToken))
-                {
-                    _logger.LogError("The authorization request was rejected because the application '{ClientId}' " +
-                                     "was not allowed to request the 'offline_access' scope.", context.ClientId);
->>>>>>> 7e10bedb
+                   !await applicationManager.HasPermissionAsync(application, OpenIddictConstants.Permissions.GrantTypes.RefreshToken))
+                {
+                    logger.LogError("The authorization request was rejected because the application '{ClientId}' " +
+                                    "was not allowed to request the 'offline_access' scope.", context.ClientId);
 
                     context.Reject(
                         error: OpenIdConnectConstants.Errors.InvalidRequest,
@@ -466,19 +424,11 @@
                         continue;
                     }
 
-<<<<<<< HEAD
-                // Reject the request if the application is not allowed to use the iterated scope.
-                if (!await applicationManager.HasPermissionAsync(application, OpenIddictConstants.Permissions.Prefixes.Scope + scope))
-                {
-                    logger.LogError("The authorization request was rejected because the application '{ClientId}' " +
-                                    "was not allowed to use the scope {Scope}.", context.ClientId, scope);
-=======
                     // Reject the request if the application is not allowed to use the iterated scope.
-                    if (!await _applicationManager.HasPermissionAsync(application, OpenIddictConstants.Permissions.Prefixes.Scope + scope))
+                    if (!await applicationManager.HasPermissionAsync(application, OpenIddictConstants.Permissions.Prefixes.Scope + scope))
                     {
-                        _logger.LogError("The authorization request was rejected because the application '{ClientId}' " +
-                                         "was not allowed to use the scope {Scope}.", context.ClientId, scope);
->>>>>>> 7e10bedb
+                        logger.LogError("The authorization request was rejected because the application '{ClientId}' " +
+                                        "was not allowed to use the scope {Scope}.", context.ClientId, scope);
 
                         context.Reject(
                             error: OpenIdConnectConstants.Errors.InvalidRequest,
