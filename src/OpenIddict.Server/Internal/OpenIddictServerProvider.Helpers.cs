﻿/*
 * Licensed under the Apache License, Version 2.0 (http://www.apache.org/licenses/LICENSE-2.0)
 * See https://github.com/openiddict/openiddict-core for more information concerning
 * the license and the contributors participating to this project.
 */

using System;
using System.Collections.Generic;
using System.Diagnostics;
using System.Globalization;
using System.Text;
using System.Threading.Tasks;
using AspNet.Security.OpenIdConnect.Extensions;
using AspNet.Security.OpenIdConnect.Primitives;
using AspNet.Security.OpenIdConnect.Server;
using JetBrains.Annotations;
using Microsoft.AspNetCore.Authentication;
using Microsoft.AspNetCore.Http;
using Microsoft.AspNetCore.Http.Authentication;
using Microsoft.Extensions.DependencyInjection;
using Microsoft.Extensions.Logging;
using Microsoft.IdentityModel.Tokens;
using Newtonsoft.Json.Linq;
using OpenIddict.Abstractions;

namespace OpenIddict.Server
{
    public partial class OpenIddictServerProvider : OpenIdConnectServerProvider
    {
        private async Task CreateAuthorizationAsync(
            [NotNull] AuthenticationTicket ticket, [NotNull] OpenIddictServerOptions options,
            [NotNull] HttpContext context, [NotNull] OpenIdConnectRequest request)
        {
            var logger = GetLogger(context.RequestServices);
            var applicationManager = GetApplicationManager(context.RequestServices);
            var authorizationManager = GetAuthorizationManager(context.RequestServices);

            var descriptor = new OpenIddictAuthorizationDescriptor
            {
                Principal = ticket.Principal,
                Status = OpenIddictConstants.Statuses.Valid,
                Subject = ticket.Principal.GetClaim(OpenIdConnectConstants.Claims.Subject),
                Type = OpenIddictConstants.AuthorizationTypes.AdHoc
            };

            foreach (var property in ticket.Properties.Items)
            {
                descriptor.Properties.Add(property);
            }

            foreach (var scope in ticket.GetScopes())
            {
                descriptor.Scopes.Add(scope);
            }

            // If the client application is known, bind it to the authorization.
            if (!string.IsNullOrEmpty(request.ClientId))
            {
                var application = request.GetProperty($"{OpenIddictConstants.Properties.Application}:{request.ClientId}");
                Debug.Assert(application != null, "The client application shouldn't be null.");

                descriptor.ApplicationId = await applicationManager.GetIdAsync(application);
            }

            var authorization = await authorizationManager.CreateAsync(descriptor);
            if (authorization != null)
            {
                var identifier = await authorizationManager.GetIdAsync(authorization);

                if (string.IsNullOrEmpty(request.ClientId))
                {
                    logger.LogInformation("An ad hoc authorization was automatically created and " +
                                          "associated with an unknown application: {Identifier}.", identifier);
                }

                else
                {
                    logger.LogInformation("An ad hoc authorization was automatically created and " +
                                          "associated with the '{ClientId}' application: {Identifier}.",
                                          request.ClientId, identifier);
                }

                // Attach the unique identifier of the ad hoc authorization to the authentication ticket
                // so that it is attached to all the derived tokens, allowing batched revocations support.
                ticket.SetProperty(OpenIddictConstants.Properties.AuthorizationId, identifier);
            }
        }

        private async Task<string> CreateTokenAsync(
            [NotNull] string type, [NotNull] AuthenticationTicket ticket,
            [NotNull] OpenIddictServerOptions options, [NotNull] HttpContext context,
            [NotNull] OpenIdConnectRequest request,
            [NotNull] ISecureDataFormat<AuthenticationTicket> format)
        {
            Debug.Assert(!(options.DisableTokenStorage && options.UseReferenceTokens),
                "Token storage cannot be disabled when using reference tokens.");

            Debug.Assert(type == OpenIdConnectConstants.TokenUsages.AccessToken ||
                         type == OpenIdConnectConstants.TokenUsages.AuthorizationCode ||
                         type == OpenIdConnectConstants.TokenUsages.RefreshToken,
                "Only authorization codes, access and refresh tokens should be created using this method.");

            var logger = GetLogger(context.RequestServices);
            var applicationManager = GetApplicationManager(context.RequestServices);
            var tokenManager = GetTokenManager(context.RequestServices);

            // When sliding expiration is disabled, the expiration date of generated refresh tokens is fixed
            // and must exactly match the expiration date of the refresh token used in the token request.
            if (request.IsTokenRequest() && request.IsRefreshTokenGrantType() &&
               !options.UseSlidingExpiration && type == OpenIdConnectConstants.TokenUsages.RefreshToken)
            {
                var properties = request.GetProperty<AuthenticationTicket>(
                    OpenIddictConstants.Properties.AuthenticationTicket)?.Properties;
                Debug.Assert(properties != null, "The authentication properties shouldn't be null.");

                ticket.Properties.ExpiresUtc = properties.ExpiresUtc;
            }

            if (options.DisableTokenStorage)
            {
                return null;
            }

            var descriptor = new OpenIddictTokenDescriptor
            {
                AuthorizationId = ticket.GetProperty(OpenIddictConstants.Properties.AuthorizationId),
                CreationDate = ticket.Properties.IssuedUtc,
                ExpirationDate = ticket.Properties.ExpiresUtc,
                Principal = ticket.Principal,
                Status = OpenIddictConstants.Statuses.Valid,
                Subject = ticket.Principal.GetClaim(OpenIdConnectConstants.Claims.Subject),
                Type = type
            };

            foreach (var property in ticket.Properties.Items)
            {
                descriptor.Properties.Add(property);
            }

            string result = null;

            // When reference tokens are enabled or when the token is an authorization code or a
            // refresh token, remove the unnecessary properties from the authentication ticket.
            if (options.UseReferenceTokens ||
               (type == OpenIdConnectConstants.TokenUsages.AuthorizationCode ||
                type == OpenIdConnectConstants.TokenUsages.RefreshToken))
            {
                ticket.Properties.IssuedUtc = ticket.Properties.ExpiresUtc = null;
                ticket.RemoveProperty(OpenIddictConstants.Properties.AuthorizationId)
                      .RemoveProperty(OpenIdConnectConstants.Properties.TokenId);
            }

            // If reference tokens are enabled, create a new entry for
            // authorization codes, refresh tokens and access tokens.
            if (options.UseReferenceTokens)
            {
                // Note: the data format is automatically replaced at startup time to ensure
                // that encrypted tokens stored in the database cannot be considered as
                // valid tokens if the developer decides to disable reference tokens support.
                descriptor.Payload = format.Protect(ticket);

                // Generate a new crypto-secure random identifier that will be
                // substituted to the ciphertext returned by the data format.
                var bytes = new byte[256 / 8];
                options.RandomNumberGenerator.GetBytes(bytes);
                result = Base64UrlEncoder.Encode(bytes);

                // Obfuscate the reference identifier so it can be safely stored in the databse.
                descriptor.ReferenceId = await tokenManager.ObfuscateReferenceIdAsync(result);
            }

            // Otherwise, only create a token metadata entry for authorization codes and refresh tokens.
            else if (type != OpenIdConnectConstants.TokenUsages.AuthorizationCode &&
                     type != OpenIdConnectConstants.TokenUsages.RefreshToken)
            {
                return null;
            }

            // If the client application is known, associate it with the token.
            if (!string.IsNullOrEmpty(request.ClientId))
            {
                var application = request.GetProperty($"{OpenIddictConstants.Properties.Application}:{request.ClientId}");
                Debug.Assert(application != null, "The client application shouldn't be null.");

                descriptor.ApplicationId = await applicationManager.GetIdAsync(application);
            }

            // If a null value was returned by CreateAsync(), return immediately.

            // Note: the request cancellation token is deliberately not used here to ensure the caller
            // cannot prevent this operation from being executed by resetting the TCP connection.
            var token = await tokenManager.CreateAsync(descriptor);
            if (token == null)
            {
                return null;
            }

            // Throw an exception if the token identifier can't be resolved.
            var identifier = await tokenManager.GetIdAsync(token);
            if (string.IsNullOrEmpty(identifier))
            {
                throw new InvalidOperationException("The unique key associated with a refresh token cannot be null or empty.");
            }

            // Restore the token identifier using the unique
            // identifier attached with the database entry.
            ticket.SetTokenId(identifier);

            // Dynamically set the creation and expiration dates.
            ticket.Properties.IssuedUtc = descriptor.CreationDate;
            ticket.Properties.ExpiresUtc = descriptor.ExpirationDate;

            // Restore the authorization identifier using the identifier attached with the database entry.
            ticket.SetProperty(OpenIddictConstants.Properties.AuthorizationId, descriptor.AuthorizationId);

            if (!string.IsNullOrEmpty(result))
            {
                logger.LogTrace("A new reference token was successfully generated and persisted " +
                                "in the database: {Token} ; {Claims} ; {Properties}.",
                                result, ticket.Principal.Claims, ticket.Properties.Items);
            }

            return result;
        }

        private async Task<AuthenticationTicket> ReceiveTokenAsync(
            [NotNull] string type, [NotNull] string value,
            [NotNull] OpenIddictServerOptions options, [NotNull] HttpContext context,
            [NotNull] OpenIdConnectRequest request,
            [NotNull] ISecureDataFormat<AuthenticationTicket> format)
        {
<<<<<<< HEAD
            var logger = GetLogger(context.RequestServices);
            var tokenManager = GetTokenManager(context.RequestServices);
=======
            Debug.Assert(!(options.DisableTokenStorage && options.UseReferenceTokens),
                "Token revocation cannot be disabled when using reference tokens.");
>>>>>>> aa89d0c2

            Debug.Assert(type == OpenIdConnectConstants.TokenUsages.AccessToken ||
                         type == OpenIdConnectConstants.TokenUsages.AuthorizationCode ||
                         type == OpenIdConnectConstants.TokenUsages.RefreshToken,
                "Only authorization codes, access and refresh tokens should be validated using this method.");

            string identifier;
            AuthenticationTicket ticket;
            object token;

            if (options.UseReferenceTokens)
            {
                // For introspection or revocation requests, this method may be called more than once.
                // For reference tokens, this may result in multiple database calls being made.
                // To optimize that, the token is added to the request properties to indicate that
                // a database lookup was already made with the same identifier. If the marker exists,
                // the property value (that may be null) is used instead of making a database call.
                if (request.HasProperty($"{OpenIddictConstants.Properties.ReferenceToken}:{value}"))
                {
                    token = request.GetProperty($"{OpenIddictConstants.Properties.ReferenceToken}:{value}");
                }

                else
                {
                    // Retrieve the token entry from the database. If it
                    // cannot be found, assume the token is not valid.
                    token = await tokenManager.FindByReferenceIdAsync(value);

                    // Store the token as a request property so it can be retrieved if this method is called another time.
                    request.AddProperty($"{OpenIddictConstants.Properties.ReferenceToken}:{value}", token);
                }

                if (token == null)
                {
                    logger.LogInformation("The reference token corresponding to the '{Identifier}' " +
                                          "reference identifier cannot be found in the database.", value);

                    return null;
                }

                identifier = await tokenManager.GetIdAsync(token);
                if (string.IsNullOrEmpty(identifier))
                {
                    logger.LogWarning("The identifier associated with the received token cannot be retrieved. " +
                                      "This may indicate that the token entry is corrupted.");

                    return null;
                }

                // Extract the encrypted payload from the token. If it's null or empty,
                // assume the token is not a reference token and consider it as invalid.
                var payload = await tokenManager.GetPayloadAsync(token);
                if (string.IsNullOrEmpty(payload))
                {
                    logger.LogWarning("The ciphertext associated with the token '{Identifier}' cannot be retrieved. " +
                                      "This may indicate that the token is not a reference token.", identifier);

                    return null;
                }

                ticket = format.Unprotect(payload);
                if (ticket == null)
                {
                    logger.LogWarning("The ciphertext associated with the token '{Identifier}' cannot be decrypted. " +
                                      "This may indicate that the token entry is corrupted or tampered.",
                                      await tokenManager.GetIdAsync(token));

                    return null;
                }

                request.SetProperty($"{OpenIddictConstants.Properties.Token}:{identifier}", token);
            }

            else if (type == OpenIdConnectConstants.TokenUsages.AuthorizationCode ||
                     type == OpenIdConnectConstants.TokenUsages.RefreshToken)
            {
                ticket = format.Unprotect(value);
                if (ticket == null)
                {
                    logger.LogTrace("The received token was invalid or malformed: {Token}.", value);

                    return null;
                }

                identifier = ticket.GetTokenId();
                if (string.IsNullOrEmpty(identifier))
                {
                    logger.LogWarning("The identifier associated with the received token cannot be retrieved. " +
                                      "This may indicate that the token entry is corrupted.");

                    return null;
                }

                // For introspection or revocation requests, this method may be called more than once.
                // For codes/refresh tokens, this may result in multiple database calls being made.
                // To optimize that, the token is added to the request properties to indicate that
                // a database lookup was already made with the same identifier. If the marker exists,
                // the property value (that may be null) is used instead of making a database call.
                if (request.HasProperty($"{OpenIddictConstants.Properties.Token}:{identifier}"))
                {
                    token = request.GetProperty($"{OpenIddictConstants.Properties.Token}:{identifier}");
                }

                // Otherwise, retrieve the authorization code/refresh token entry from the database.
                // If it cannot be found, assume the authorization code/refresh token is not valid.
                else
                {
                    token = await tokenManager.FindByIdAsync(identifier);

                    // Store the token as a request property so it can be retrieved if this method is called another time.
                    request.AddProperty($"{OpenIddictConstants.Properties.Token}:{identifier}", token);
                }

                if (token == null)
                {
                    logger.LogInformation("The token '{Identifier}' cannot be found in the database.", ticket.GetTokenId());

                    return null;
                }
            }

            else
            {
                return null;
            }

            // Restore the token identifier using the unique
            // identifier attached with the database entry.
            ticket.SetTokenId(identifier);

            // Dynamically set the creation and expiration dates.
            ticket.Properties.IssuedUtc = await tokenManager.GetCreationDateAsync(token);
            ticket.Properties.ExpiresUtc = await tokenManager.GetExpirationDateAsync(token);

            // Restore the authorization identifier using the identifier attached with the database entry.
            ticket.SetProperty(OpenIddictConstants.Properties.AuthorizationId,
                await tokenManager.GetAuthorizationIdAsync(token));

            logger.LogTrace("The token '{Identifier}' was successfully decrypted and " +
                            "retrieved from the database: {Claims} ; {Properties}.",
                            ticket.GetTokenId(), ticket.Principal.Claims, ticket.Properties.Items);

            return ticket;
        }

        private async Task<bool> TryRevokeAuthorizationAsync([NotNull] AuthenticationTicket ticket, [NotNull] HttpContext context)
        {
            var logger = GetLogger(context.RequestServices);
            var authorizationManager = GetAuthorizationManager(context.RequestServices);

            // Note: if the authorization identifier or the authorization itself
            // cannot be found, return true as the authorization doesn't need
            // to be revoked if it doesn't exist or is already invalid.
            var identifier = ticket.GetProperty(OpenIddictConstants.Properties.AuthorizationId);
            if (string.IsNullOrEmpty(identifier))
            {
                return true;
            }

            var authorization = await authorizationManager.FindByIdAsync(identifier);
            if (authorization == null)
            {
                return true;
            }

            try
            {
                // Note: the request cancellation token is deliberately not used here to ensure the caller
                // cannot prevent this operation from being executed by resetting the TCP connection.
                await authorizationManager.RevokeAsync(authorization);

                logger.LogInformation("The authorization '{Identifier}' was automatically revoked.", identifier);

                return true;
            }

            catch (OpenIddictException exception) when (exception.Reason == OpenIddictConstants.Exceptions.ConcurrencyError)
            {
                logger.LogDebug(0, exception, "A concurrency exception occurred while trying to revoke the authorization " +
                                              "associated with the token '{Identifier}'.", identifier);

                return false;
            }

            catch (Exception exception)
            {
                logger.LogWarning(0, exception, "An exception occurred while trying to revoke the authorization " +
                                                "associated with the token '{Identifier}'.", identifier);

                return false;
            }
        }

        private async Task<bool> TryRevokeTokenAsync([NotNull] object token, [NotNull] HttpContext context)
        {
            var logger = GetLogger(context.RequestServices);
            var tokenManager = GetTokenManager(context.RequestServices);

            var identifier = await tokenManager.GetIdAsync(token);
            Debug.Assert(!string.IsNullOrEmpty(identifier), "The token identifier shouldn't be null or empty.");

            try
            {
                // Note: the request cancellation token is deliberately not used here to ensure the caller
                // cannot prevent this operation from being executed by resetting the TCP connection.
                await tokenManager.RevokeAsync(token);

                logger.LogInformation("The token '{Identifier}' was automatically revoked.", identifier);

                return true;
            }

            catch (OpenIddictException exception) when (exception.Reason == OpenIddictConstants.Exceptions.ConcurrencyError)
            {
                logger.LogDebug(0, exception, "A concurrency exception occurred while trying to revoke the token '{Identifier}'.", identifier);

                return false;
            }

            catch (Exception exception)
            {
                logger.LogWarning(0, exception, "An exception occurred while trying to revoke the token '{Identifier}'.", identifier);

                return false;
            }
        }

        private async Task<bool> TryRevokeTokensAsync([NotNull] AuthenticationTicket ticket, [NotNull] HttpContext context)
        {
            var tokenManager = GetTokenManager(context.RequestServices);

            // Note: if the authorization identifier is null, return true as no tokens need to be revoked.
            var identifier = ticket.GetProperty(OpenIddictConstants.Properties.AuthorizationId);
            if (string.IsNullOrEmpty(identifier))
            {
                return true;
            }

            var result = true;

            foreach (var token in await tokenManager.FindByAuthorizationIdAsync(identifier))
            {
                // Don't change the status of the token used in the token request.
                if (string.Equals(ticket.GetTokenId(), await tokenManager.GetIdAsync(token), StringComparison.Ordinal))
                {
                    continue;
                }

                result &= await TryRevokeTokenAsync(token, context);
            }

            return result;
        }

        private async Task<bool> TryRedeemTokenAsync([NotNull] object token, [NotNull] HttpContext context)
        {
            var logger = GetLogger(context.RequestServices);
            var tokenManager = GetTokenManager(context.RequestServices);

            var identifier = await tokenManager.GetIdAsync(token);
            Debug.Assert(!string.IsNullOrEmpty(identifier), "The token identifier shouldn't be null or empty.");

            try
            {
                // Note: the request cancellation token is deliberately not used here to ensure the caller
                // cannot prevent this operation from being executed by resetting the TCP connection.
                await tokenManager.RedeemAsync(token);

                logger.LogInformation("The token '{Identifier}' was automatically marked as redeemed.", identifier);

                return true;
            }

            catch (OpenIddictException exception) when (exception.Reason == OpenIddictConstants.Exceptions.ConcurrencyError)
            {
                logger.LogDebug(0, exception, "A concurrency exception occurred while trying to redeem with the token '{Identifier}'.", identifier);

                return false;
            }

            catch (Exception exception)
            {
                logger.LogWarning(0, exception, "An exception occurred while trying to redeem the token '{Identifier}'.", identifier);

                return false;
            }
        }

        private async Task<bool> TryExtendTokenAsync(
            [NotNull] object token, [NotNull] AuthenticationTicket ticket,
            [NotNull] HttpContext context, [NotNull] OpenIddictServerOptions options)
        {
            var logger = GetLogger(context.RequestServices);
            var tokenManager = GetTokenManager(context.RequestServices);

            var identifier = ticket.GetTokenId();
            Debug.Assert(!string.IsNullOrEmpty(identifier), "The token identifier shouldn't be null or empty.");

            try
            {
                // Compute the new expiration date of the refresh token.
                var date = options.SystemClock.UtcNow;
                date += ticket.GetRefreshTokenLifetime() ?? options.RefreshTokenLifetime;

                // Note: the request cancellation token is deliberately not used here to ensure the caller
                // cannot prevent this operation from being executed by resetting the TCP connection.
                await tokenManager.ExtendAsync(token, date);

                logger.LogInformation("The expiration date of the refresh token '{Identifier}' " +
                                      "was automatically updated: {Date}.", identifier, date);

                return true;
            }

            catch (OpenIddictException exception) when (exception.Reason == OpenIddictConstants.Exceptions.ConcurrencyError)
            {
                logger.LogDebug(0, exception, "A concurrency exception occurred while trying to update the " +
                                              "expiration date of the token '{Identifier}'.", identifier);

                return false;
            }

            catch (Exception exception)
            {
                logger.LogWarning(0, exception, "An exception occurred while trying to update the " +
                                                "expiration date of the token '{Identifier}'.", identifier);

                return false;
            }
        }

        private IEnumerable<Tuple<string, string, OpenIdConnectParameter>> GetParameters(
            [NotNull] HttpContext context, [NotNull] OpenIdConnectRequest request,
            [NotNull] AuthenticationProperties properties)
        {
            var logger = GetLogger(context.RequestServices);

            Debug.Assert(properties != null, "The authentication properties shouldn't be null.");

            Debug.Assert(request != null, "The request shouldn't be null.");
            Debug.Assert(request.IsAuthorizationRequest() || request.IsLogoutRequest() || request.IsTokenRequest(),
                "The request should be an authorization, logout or token request.");

            foreach (var property in properties.Items)
            {
                if (string.IsNullOrEmpty(property.Key))
                {
                    continue;
                }

                if (string.IsNullOrEmpty(property.Value))
                {
                    continue;
                }

                if (property.Key.EndsWith(OpenIddictConstants.PropertyTypes.Boolean))
                {
                    var name = property.Key.Substring(
                        /* index: */ 0,
                        /* length: */ property.Key.LastIndexOf(OpenIddictConstants.PropertyTypes.Boolean));

                    bool value;

                    try
                    {
                        value = bool.Parse(property.Value);
                    }

                    catch (Exception exception)
                    {
                        logger.LogWarning(0, exception, "An error occurred while parsing the public property " +
                                                        "'{Name}' from the authentication ticket.", name);

                        continue;
                    }

                    yield return Tuple.Create(property.Key, name, new OpenIdConnectParameter(value));
                }

                else if (property.Key.EndsWith(OpenIddictConstants.PropertyTypes.Integer))
                {
                    var name = property.Key.Substring(
                        /* index: */ 0,
                        /* length: */ property.Key.LastIndexOf(OpenIddictConstants.PropertyTypes.Integer));

                    long value;

                    try
                    {
                        value = long.Parse(property.Value, CultureInfo.InvariantCulture);
                    }

                    catch (Exception exception)
                    {
                        logger.LogWarning(0, exception, "An error occurred while parsing the public property " +
                                                        "'{Name}' from the authentication ticket.", name);

                        continue;
                    }

                    yield return Tuple.Create(property.Key, name, new OpenIdConnectParameter(value));
                }

                else if (property.Key.EndsWith(OpenIddictConstants.PropertyTypes.Json))
                {
                    var name = property.Key.Substring(
                        /* index: */ 0,
                        /* length: */ property.Key.LastIndexOf(OpenIddictConstants.PropertyTypes.Json));

                    if (request.IsAuthorizationRequest() || request.IsLogoutRequest())
                    {
                        logger.LogWarning("The JSON property '{Name}' was excluded as it was not " +
                                          "compatible with the OpenID Connect response type.", name);

                        continue;
                    }

                    JToken value;

                    try
                    {
                        value = JToken.Parse(property.Value);
                    }

                    catch (Exception exception)
                    {
                        logger.LogWarning(0, exception, "An error occurred while deserializing the public JSON " +
                                                        "property '{Name}' from the authentication ticket.", name);

                        continue;
                    }

                    yield return Tuple.Create(property.Key, name, new OpenIdConnectParameter(value));
                }

                else if (property.Key.EndsWith(OpenIddictConstants.PropertyTypes.String))
                {
                    var name = property.Key.Substring(
                        /* index: */ 0,
                        /* length: */ property.Key.LastIndexOf(OpenIddictConstants.PropertyTypes.String));

                    yield return Tuple.Create(property.Key, name, new OpenIdConnectParameter(property.Value));
                }

                continue;
            }
        }

        private static ILogger GetLogger(IServiceProvider provider) => provider.GetRequiredService<ILogger<OpenIddictServerProvider>>();

        private static IOpenIddictApplicationManager GetApplicationManager(IServiceProvider provider)
            => provider.GetService<IOpenIddictApplicationManager>() ?? throw new InvalidOperationException(new StringBuilder()
                .AppendLine("The core services must be registered when enabling the server handler.")
                .Append("To register the OpenIddict core services, use 'services.AddOpenIddict().AddCore()'.")
                .ToString());

        private static IOpenIddictAuthorizationManager GetAuthorizationManager(IServiceProvider provider)
            => provider.GetService<IOpenIddictAuthorizationManager>() ?? throw new InvalidOperationException(new StringBuilder()
                .AppendLine("The core services must be registered when enabling the server handler.")
                .Append("To register the OpenIddict core services, use 'services.AddOpenIddict().AddCore()'.")
                .ToString());

        private static IOpenIddictScopeManager GetScopeManager(IServiceProvider provider)
            => provider.GetService<IOpenIddictScopeManager>() ?? throw new InvalidOperationException(new StringBuilder()
                .AppendLine("The core services must be registered when enabling the server handler.")
                .Append("To register the OpenIddict core services, use 'services.AddOpenIddict().AddCore()'.")
                .ToString());

        private static IOpenIddictTokenManager GetTokenManager(IServiceProvider provider)
            => provider.GetService<IOpenIddictTokenManager>() ?? throw new InvalidOperationException(new StringBuilder()
                .AppendLine("The core services must be registered when enabling the server handler.")
                .Append("To register the OpenIddict core services, use 'services.AddOpenIddict().AddCore()'.")
                .ToString());

    }
}<|MERGE_RESOLUTION|>--- conflicted
+++ resolved
@@ -229,13 +229,11 @@
             [NotNull] OpenIdConnectRequest request,
             [NotNull] ISecureDataFormat<AuthenticationTicket> format)
         {
-<<<<<<< HEAD
             var logger = GetLogger(context.RequestServices);
             var tokenManager = GetTokenManager(context.RequestServices);
-=======
+
             Debug.Assert(!(options.DisableTokenStorage && options.UseReferenceTokens),
                 "Token revocation cannot be disabled when using reference tokens.");
->>>>>>> aa89d0c2
 
             Debug.Assert(type == OpenIdConnectConstants.TokenUsages.AccessToken ||
                          type == OpenIdConnectConstants.TokenUsages.AuthorizationCode ||
