--- conflicted
+++ resolved
@@ -32,15 +32,8 @@
         /// Note: this API supports the OpenIddict infrastructure and is not intended to be used
         /// directly from your code. This API may change or be removed in future minor releases.
         /// </summary>
-<<<<<<< HEAD
         public OpenIddictMvcBinder([NotNull] IOptions<OpenIddictMvcOptions> options)
-        {
-            _options = options;
-        }
-=======
-        public OpenIddictMvcBinder([NotNull] IOptionsMonitor<OpenIddictMvcOptions> options)
             => _options = options;
->>>>>>> 3a9b08b1
 
         /// <summary>
         /// Tries to bind a model from the request.
